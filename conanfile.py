--- conflicted
+++ resolved
@@ -69,11 +69,7 @@
 
 
     def requirements(self):
-<<<<<<< HEAD
-        self.requires("batteries/0.52.5", **VISIBLE)
-=======
         self.requires("batteries/0.55.1", **VISIBLE)
->>>>>>> 54dcb33e
         self.requires("boost/1.83.0", **VISIBLE)
         self.requires("cli11/2.3.2", **VISIBLE)
         self.requires("glog/0.6.0", **VISIBLE)
