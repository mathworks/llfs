--- conflicted
+++ resolved
@@ -32,11 +32,7 @@
         "boost/1.81.0",
         "openssl/3.0.7",
         "glog/0.6.0",
-<<<<<<< HEAD
-        "batteries/0.30.2-devel", #"batteries/0.30.0@batteriescpp+batteries/stable",
-=======
-        "batteries/0.30.0@batteriescpp+batteries/stable",
->>>>>>> 04a0d07d
+        "batteries/0.30.2@batteriescpp+batteries/stable",
         "cli11/2.3.2",
         "zlib/1.2.13",
     ] + ([
