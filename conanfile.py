--- conflicted
+++ resolved
@@ -52,11 +52,7 @@
             "gtest/1.13.0",
             "boost/1.82.0",
             "glog/0.6.0",
-<<<<<<< HEAD
-            "batteries/0.42.1",
-=======
-            "batteries/0.42.7",
->>>>>>> 430c7a59
+            "batteries/0.42.9",
             "cli11/2.3.2",
         ]
 
