--- conflicted
+++ resolved
@@ -145,541 +145,4 @@
   return this->tracker_->await_durable();
 }
 
-<<<<<<< HEAD
-//=#=#==#==#===============+=+=+=+=++=++++++++++++++-++-+--+-+----+---------------
-// class CommittablePageCacheJob
-//
-
-//==#==========+==+=+=++=+++++++++++-+-+--+----- --- -- -  -  -   -
-//
-/*static*/ StatusOr<CommittablePageCacheJob> CommittablePageCacheJob::from(
-    std::unique_ptr<PageCacheJob> job, u64 callers)
-{
-  StatusOr<usize> prune_status = job->prune(callers | Caller::PageCacheJob_finalize);
-  BATT_REQUIRE_OK(prune_status);
-
-  // This job will no longer be changing, so unpin pages to save memory.
-  //
-  job->unpin_all();
-
-  auto committable_job = CommittablePageCacheJob{std::move(job)};
-
-  // Calculate page reference count updates for all devices.
-  //
-  BATT_ASSIGN_OK_RESULT(committable_job.ref_count_updates_,
-                        committable_job.get_page_ref_count_updates(callers));
-
-  return committable_job;
-}
-
-//==#==========+==+=+=++=+++++++++++-+-+--+----- --- -- -  -  -   -
-//
-CommittablePageCacheJob::CommittablePageCacheJob(
-    std::unique_ptr<PageCacheJob> finalized_job) noexcept
-    : job_{std::move(finalized_job)}
-    , tracker_{new FinalizedJobTracker{this->job_}}
-{
-  BATT_CHECK(this->job_->is_pruned());
-}
-
-//==#==========+==+=+=++=+++++++++++-+-+--+----- --- -- -  -  -   -
-//
-CommittablePageCacheJob::~CommittablePageCacheJob() noexcept
-{
-  if (this->job_ && this->tracker_) {
-    this->tracker_->progress_.modify([](PageCacheJobProgress old) {
-      if (is_terminal_state(old)) {
-        return old;
-      }
-      return PageCacheJobProgress::kCancelled;
-    });
-  }
-}
-
-//==#==========+==+=+=++=+++++++++++-+-+--+----- --- -- -  -  -   -
-//
-u64 CommittablePageCacheJob::job_id() const
-{
-  return this->job_->job_id;
-}
-
-//==#==========+==+=+=++=+++++++++++-+-+--+----- --- -- -  -  -   -
-//
-BoxedSeq<PageId> CommittablePageCacheJob::new_page_ids() const
-{
-  return as_seq(this->job_->get_new_pages().begin(), this->job_->get_new_pages().end())  //
-         | seq::map([](const auto& kv_pair) -> PageId {
-             return kv_pair.first;
-           })  //
-         | seq::boxed();
-}
-
-//==#==========+==+=+=++=+++++++++++-+-+--+----- --- -- -  -  -   -
-//
-BoxedSeq<PageId> CommittablePageCacheJob::deleted_page_ids() const
-{
-  return as_seq(this->job_->get_deleted_pages().begin(), this->job_->get_deleted_pages().end())  //
-         | seq::map([](const auto& kv_pair) -> PageId {
-             return kv_pair.first;
-           })  //
-         | seq::boxed();
-}
-
-//==#==========+==+=+=++=+++++++++++-+-+--+----- --- -- -  -  -   -
-//
-BoxedSeq<PageRefCount> CommittablePageCacheJob::root_set_deltas() const
-{
-  return as_seq(this->job_->get_root_set_delta().begin(),
-                this->job_->get_root_set_delta().end())  //
-         | seq::map([](const auto& kv_pair) {
-             return PageRefCount{
-                 .page_id = kv_pair.first,
-                 .ref_count = kv_pair.second,
-             };
-           })  //
-         | seq::boxed();
-}
-
-//==#==========+==+=+=++=+++++++++++-+-+--+----- --- -- -  -  -   -
-//
-BoxedSeq<page_device_id_int> CommittablePageCacheJob::page_device_ids() const
-{
-  // Make sure the ref_count_updates_ is initialized!
-  //
-  BATT_CHECK(this->ref_count_updates_.initialized);
-
-  return as_seq(this->ref_count_updates_.per_device.begin(),
-                this->ref_count_updates_.per_device.end())  //
-         | seq::map([](const auto& kv_pair) -> page_device_id_int {
-             return kv_pair.first;
-           })  //
-         | seq::boxed();
-}
-
-//==#==========+==+=+=++=+++++++++++-+-+--+----- --- -- -  -  -   -
-//
-void CommittablePageCacheJob::cancel()
-{
-  if (!this->tracker_) {
-    return;
-  }
-
-  this->tracker_->cancel();
-}
-
-//==#==========+==+=+=++=+++++++++++-+-+--+----- --- -- -  -  -   -
-//
-FinalizedPageCacheJob CommittablePageCacheJob::finalized_job() const
-{
-  return FinalizedPageCacheJob{batt::make_copy(this->tracker_)};
-}
-
-//==#==========+==+=+=++=+++++++++++-+-+--+----- --- -- -  -  -   -
-//
-Status commit(std::unique_ptr<PageCacheJob> job, const JobCommitParams& params, u64 callers,
-              slot_offset_type prev_caller_slot, batt::Watch<slot_offset_type>* durable_caller_slot)
-{
-  BATT_ASSIGN_OK_RESULT(auto committable_job,
-                        CommittablePageCacheJob::from(std::move(job), callers));
-
-  return commit(std::move(committable_job), params, callers, prev_caller_slot, durable_caller_slot);
-}
-
-//=#=#==#==#===============+=+=+=+=++=++++++++++++++-++-+--+-+----+---------------
-//
-Status commit(CommittablePageCacheJob committable_job, const JobCommitParams& params, u64 callers,
-              slot_offset_type prev_caller_slot, batt::Watch<slot_offset_type>* durable_caller_slot)
-{
-  return committable_job.commit_impl(params, callers, prev_caller_slot, durable_caller_slot);
-}
-
-//==#==========+==+=+=++=+++++++++++-+-+--+----- --- -- -  -  -   -
-//
-Status CommittablePageCacheJob::commit_impl(const JobCommitParams& params, u64 callers,
-                                            slot_offset_type prev_caller_slot,
-                                            batt::Watch<slot_offset_type>* durable_caller_slot)
-{
-  BATT_CHECK_NOT_NULLPTR(params.caller_uuid);
-
-  bool success = false;
-  const auto on_return = batt::finally([&] {
-    if (!success) {
-      this->tracker_->progress_.modify([](PageCacheJobProgress p) {
-        if (p == PageCacheJobProgress::kDurable) {
-          return p;
-        }
-        return PageCacheJobProgress::kCancelled;
-      });
-    }
-  });
-
-  const PageCacheJob* job = this->job_.get();
-  BATT_CHECK_NOT_NULLPTR(job);
-
-  LLFS_VLOG(1) << "commit(PageCacheJob): entered";
-
-  // Make sure the job is pruned!
-  //
-  BATT_CHECK(job->is_pruned());
-
-  // Write new pages.
-  //
-  Status write_status = LLFS_COLLECT_LATENCY(job->cache().metrics().page_write_latency,
-                                             this->write_new_pages(params, callers));
-  BATT_REQUIRE_OK(write_status);
-
-  // Make sure the ref_count_updates_ is initialized!
-  //
-  BATT_CHECK(this->ref_count_updates_.initialized);
-
-  //+++++++++++-+-+--+----- --- -- -  -  -   -
-  // Wait until all previous commits in our pipeline have successfully updated ref counts.
-  //
-  Status pipeline_status =
-      LLFS_COLLECT_LATENCY(this->job_->cache().metrics().pipeline_wait_latency,  //
-                           this->job_->await_base_job_durable());
-  BATT_REQUIRE_OK(pipeline_status);
-
-  if (durable_caller_slot) {
-    BATT_CHECK(slot_less_than(prev_caller_slot, params.caller_slot));
-    BATT_REQUIRE_OK(await_slot_offset(prev_caller_slot, *durable_caller_slot));
-  }
-
-  // Update ref counts, keeping track of the sync point for each device's allocator; this allows the
-  // updates to happen in parallel.  We go through again below to synchronize them.
-  //
-  BATT_ASSIGN_OK_RESULT(DeadPages dead_pages,
-                        LLFS_COLLECT_LATENCY(job->cache().metrics().update_ref_counts_latency,
-                                             this->start_ref_count_updates(
-                                                 params, this->ref_count_updates_, callers)));
-
-  // Wait for all ref count updates to complete.
-  //
-  Status ref_count_status =
-      LLFS_COLLECT_LATENCY(job->cache().metrics().ref_count_sync_latency,
-                           this->await_ref_count_updates(this->ref_count_updates_));
-  BATT_REQUIRE_OK(ref_count_status);
-
-  //+++++++++++-+-+--+----- --- -- -  -  -   -
-  // Now we can allow future commits in our pipeline to continue.
-  //
-  this->tracker_->progress_.set_value(PageCacheJobProgress::kDurable);
-
-  if (durable_caller_slot) {
-    const slot_offset_type prev_durable_slot = durable_caller_slot->set_value(params.caller_slot);
-    BATT_CHECK_EQ(prev_durable_slot, prev_caller_slot);
-  }
-
-  // If there are any dead pages, assign their ownership to the recycler.
-  //  - TODO [tastolfi 2021-06-12] this can be moved to its own pipeline stage/task.
-  //
-  Status recycle_status = this->recycle_dead_pages(params, dead_pages);
-  BATT_REQUIRE_OK(recycle_status);
-
-  // Drop any deleted pages from storage.
-  //
-  // IMPORTANT: this must be done after updating page ref counts; otherwise if we crash, we will
-  // never be able to recover the refcounts that must go down because the page is being dropped.
-  // `PageDevice::drop` is idempotent because of the generation number.
-  //
-  Status drop_status = this->drop_deleted_pages(callers);
-  BATT_REQUIRE_OK(drop_status);
-
-  LLFS_VLOG(1) << "commit(PageCacheJob): done";
-
-  success = true;
-
-  return OkStatus();
-}
-
-//==#==========+==+=+=++=+++++++++++-+-+--+----- --- -- -  -  -   -
-//
-Status CommittablePageCacheJob::write_new_pages(const JobCommitParams& params, u64 callers)
-{
-  LLFS_VLOG(1) << "commit(PageCacheJob): writing new pages";
-
-  if (this->job_->get_new_pages().empty()) {
-    return OkStatus();
-  }
-
-  const PageCacheJob* const job = this->job_.get();
-  BATT_CHECK_NOT_NULLPTR(job);
-
-  u64 op_count = 0;
-  u64 used_byte_count = 0;
-  u64 total_byte_count = 0;
-
-  // Write the pages to their respective PageDevice asynchronously/concurrently to maximize
-  // throughput.
-  //
-  batt::Watch<i64> done_counter{0};
-  const usize n_ops = job->get_new_pages().size();
-  auto ops = PageWriteOp::allocate_array(n_ops, done_counter);
-  LLFS_VLOG(1) << "commit(PageCacheJob): writing new pages";
-  {
-    usize i = 0;
-    for (auto& p : job->get_new_pages()) {
-      const PageId page_id = p.first;
-
-      // There's no need to write recovered pages, since they are already durable; skip.
-      //
-      if (job->is_recovered_page(page_id)) {
-        ops[i].get_handler()(batt::OkStatus());
-        continue;
-      }
-
-      const PageCacheJob::NewPage& new_page = p.second;
-      std::shared_ptr<const PageView> new_page_view = new_page.view();
-      BATT_CHECK_NOT_NULLPTR(new_page_view);
-      BATT_CHECK_EQ(page_id, new_page_view->page_id());
-      BATT_CHECK(job->get_already_pinned(page_id) != None) << BATT_INSPECT(page_id);
-
-      // Finalize the client uuid and slot that uniquely identifies this transaction, so we can
-      // guarantee exactly-once side effects in the presence of crashes.
-      {
-        std::shared_ptr<PageBuffer> mutable_page_buffer = new_page.buffer();
-        BATT_CHECK_NOT_NULLPTR(mutable_page_buffer);
-
-        PackedPageUserSlot& user_slot = mutable_page_header(mutable_page_buffer.get())->user_slot;
-        if (params.caller_uuid) {
-          user_slot.user_id = *params.caller_uuid;
-        } else {
-          std::memset(&user_slot.user_id, 0, sizeof(user_slot.user_id));
-        }
-        user_slot.slot_offset = params.caller_slot;
-      }
-
-      // We will need this information to update the metrics below.
-      //
-      const PackedPageHeader& page_header = new_page.const_page_header();
-      const usize page_size = page_header.size;
-      const usize used_size = page_header.used_size();
-
-      ops[i].page_id = page_id;
-
-      job->cache().arena_for_page_id(page_id).device().write(new_page.const_buffer(),
-                                                             ops[i].get_handler());
-
-      total_byte_count += page_size;
-      used_byte_count += used_size;
-      op_count += page_size / 4096;
-      ++i;
-    }
-  }
-
-  // Wait for all concurrent page writes to finish.
-  //
-  auto final_count = done_counter.await_true([&](i64 n) {
-    return n == (i64)n_ops;
-  });
-  BATT_REQUIRE_OK(final_count);
-
-  // Only proceed if all writes succeeded.
-  //
-  Status all_ops_status = OkStatus();
-  for (auto& op : as_slice(ops.get(), n_ops)) {
-    job->cache().track_new_page_event(NewPageTracker{
-        .ts = 0,
-        .job_id = job->job_id,
-        .page_id = op.page_id,
-        .callers = callers | Caller::PageCacheJob_commit_0,
-        .event_id = op.result.ok() ? (int)NewPageTracker::Event::kWrite_Ok
-                                   : (int)NewPageTracker::Event::kWrite_Fail,
-    });
-    all_ops_status.Update(op.result);
-  }
-  BATT_REQUIRE_OK(all_ops_status);
-
-  job->cache().metrics().total_bytes_written += total_byte_count;
-  job->cache().metrics().used_bytes_written += used_byte_count;
-  job->cache().metrics().total_write_ops += op_count;
-
-  return OkStatus();
-}
-
-//==#==========+==+=+=++=+++++++++++-+-+--+----- --- -- -  -  -   -
-//
-auto CommittablePageCacheJob::start_ref_count_updates(const JobCommitParams& params,
-                                                      PageRefCountUpdates& updates, u64 /*callers*/)
-    -> StatusOr<DeadPages>
-{
-  LLFS_VLOG(1) << "commit(PageCacheJob): updating ref counts";
-
-  DeadPages dead_pages;
-
-  for (auto& [device_id, device_state] : updates.per_device) {
-    // Hint to the cache that down-referenced pages will probably not be needed again soon.
-    //
-    this->hint_pages_obsolete(device_state.ref_count_updates);
-
-    LLFS_VLOG(1) << "calling PageAllocator::update_page_ref_counts for device " << device_id << ";"
-                 << BATT_INSPECT_RANGE(device_state.ref_count_updates);
-
-    const PageArena& arena = this->job_->cache().arena_for_device_id(device_id);
-    device_state.p_arena = &arena;
-
-    BATT_ASSIGN_OK_RESULT(
-        device_state.sync_point,
-        arena.allocator().update_page_ref_counts(
-            *params.caller_uuid, params.caller_slot, as_seq(device_state.ref_count_updates),
-            /*dead_page_fn=*/
-            [&dead_pages, recycle_depth = params.recycle_depth](PageId dead_page_id) {
-              LLFS_VLOG(1) << "(recycle event) page is now dead: " << dead_page_id
-                           << " depth=" << recycle_depth;
-              dead_pages.ids.emplace_back(dead_page_id);
-            }));
-    //
-    // ^^^ TODO [tastolfi 2021-09-13] deal with partial failure
-  }
-
-  return dead_pages;
-}
-
-//==#==========+==+=+=++=+++++++++++-+-+--+----- --- -- -  -  -   -
-//
-Status CommittablePageCacheJob::await_ref_count_updates(const PageRefCountUpdates& updates)
-{
-  LLFS_VLOG(1) << "commit(PageCacheJob): waiting on ref count sync";
-
-  // Now wait for the allocator logs to flush.
-  //
-  for (const auto& [device_id, device_state] : updates.per_device) {
-    Status sync_status = device_state.p_arena->allocator().sync(device_state.sync_point);
-    BATT_REQUIRE_OK(sync_status);
-  }
-  //
-  // NOTE: this is the "true" point at which a transaction is durably committed.  The commit slot
-  // in a Tablet WAL is merely a reflection of this fact.
-
-  return OkStatus();
-}
-
-//==#==========+==+=+=++=+++++++++++-+-+--+----- --- -- -  -  -   -
-//
-auto CommittablePageCacheJob::get_page_ref_count_updates(u64 /*callers*/) const
-    -> StatusOr<PageRefCountUpdates>
-{
-  std::unordered_map<PageId, i32, PageId::Hash> ref_count_delta = this->job_->get_root_set_delta();
-
-  // New pages start with a ref count value of 2; 1 for the client doing the allocation, and 1 for
-  // the future garabage collector that will release any references held by that page.
-  //
-  for (const auto& p : this->job_->get_new_pages()) {
-    const PageId& id = p.first;
-    if (id) {
-      ref_count_delta[id] += 1;
-    }
-  }
-
-  FinalizedPageCacheJob loader = this->finalized_job();
-
-  // Trace any new pages reachable from the root set and increment their ref count; existing pages
-  // are already accounted for existing ref counts (because pages are write-once).
-  //
-  Status trace_add_ref_status = this->job_->trace_new_roots(loader, [&ref_count_delta](PageId id) {
-    if (id) {
-      ref_count_delta[id] += 1;
-    }
-  });
-  BATT_REQUIRE_OK(trace_add_ref_status);
-
-  // Trace deleted pages non-recursively, decrementing the ref counts of all pages they directly
-  // reference.
-  //
-  for (const auto& p : this->job_->get_deleted_pages()) {
-    // Sanity check; deleted pages should have a ref_count_delta of kRefCount_1_to_0.
-    //
-    const PageId deleted_page_id = p.first;
-    {
-      auto iter = ref_count_delta.find(deleted_page_id);
-      BATT_CHECK_NE(iter, ref_count_delta.end());
-      BATT_CHECK_EQ(iter->second, kRefCount_1_to_0);
-    }
-
-    // Decrement ref counts.
-    //
-    p.second->trace_refs() | seq::for_each([&ref_count_delta, deleted_page_id](PageId id) {
-      if (id) {
-        LLFS_VLOG(1) << " decrementing ref count for page " << id
-                     << " (because it was referenced from deleted page " << deleted_page_id << ")";
-        ref_count_delta[id] -= 1;
-      }
-    });
-  }
-
-  // Build the final map of PageRefCount vectors, one per device.
-  //
-  PageRefCountUpdates updates;
-  for (const auto& p : ref_count_delta) {
-    if (p.second == 0) {
-      continue;
-    }
-    const auto device_id = PageIdFactory::get_device_id(p.first);
-    updates.per_device[device_id].ref_count_updates.emplace_back(PageRefCount{
-        .page_id = p.first,
-        .ref_count = p.second,
-    });
-  }
-
-  updates.initialized = true;
-
-  return updates;
-}
-
-//==#==========+==+=+=++=+++++++++++-+-+--+----- --- -- -  -  -   -
-//
-void CommittablePageCacheJob::hint_pages_obsolete(
-    const std::vector<PageRefCount>& ref_count_updates)
-{
-  for (const PageRefCount& prc : ref_count_updates) {
-    if (prc.ref_count < 0) {
-      Optional<PinnedPage> already_pinned = this->job_->get_already_pinned(PageId{prc.page_id});
-      if (already_pinned) {
-        already_pinned->hint_obsolete();
-      }
-    }
-  }
-}
-
-//==#==========+==+=+=++=+++++++++++-+-+--+----- --- -- -  -  -   -
-//
-Status CommittablePageCacheJob::recycle_dead_pages(const JobCommitParams& params,
-                                                   const DeadPages& dead_pages)
-{
-  LLFS_VLOG(1) << "commit(PageCacheJob): recycling dead pages (count=" << dead_pages.ids.size()
-               << ")";
-
-  BATT_CHECK_NOT_NULLPTR(params.recycler.pointer());
-
-  BATT_ASSIGN_OK_RESULT(
-      slot_offset_type recycler_sync_point,
-      params.recycler.recycle_pages(as_slice(dead_pages.ids), params.recycle_grant,
-                                    params.recycle_depth + 1));
-
-  LLFS_VLOG(1) << "commit(PageCacheJob): waiting for PageRecycler sync point";
-
-  return params.recycler.await_flush(recycler_sync_point);
-  //
-  // IMPORTANT: we must only finalize the job after making sure the list of dead pages is flushed to
-  // the page recycler's log.
-}
-
-//==#==========+==+=+=++=+++++++++++-+-+--+----- --- -- -  -  -   -
-//
-Status CommittablePageCacheJob::drop_deleted_pages(u64 callers)
-{
-  LLFS_VLOG(1) << "commit(PageCacheJob): dropping deleted pages";
-
-  const auto& deleted_pages = this->job_->get_deleted_pages();
-
-  return parallel_drop_pages(as_seq(deleted_pages.begin(), deleted_pages.end())  //
-                                 | seq::map([](const auto& kv_pair) -> PageId {
-                                     return kv_pair.first;
-                                   })  //
-                                 | seq::collect_vec(),
-                             this->job_->cache(), this->job_->job_id, callers);
-}
-
-=======
->>>>>>> 06d087da
 }  // namespace llfs