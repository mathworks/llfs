//#=##=##=#==#=#==#===#+==#+==========+==+=+=+=+=+=++=+++=+++++=-++++=-+++++++++++
//
// Part of the LLFS Project, under Apache License v2.0.
// See https://www.apache.org/licenses/LICENSE-2.0 for license information.
// SPDX short identifier: Apache-2.0
//
//+++++++++++-+-+--+----- --- -- -  -  -   -

#pragma once
#ifndef LLFS_PAGE_CACHE_HPP
#define LLFS_PAGE_CACHE_HPP

#include <llfs/config.hpp>
//
#include <llfs/api_types.hpp>
#include <llfs/cache.hpp>
#include <llfs/caller.hpp>
#include <llfs/log_device.hpp>
#include <llfs/metrics.hpp>
#include <llfs/optional.hpp>
#include <llfs/page_allocator.hpp>
#include <llfs/page_buffer.hpp>
#include <llfs/page_cache_metrics.hpp>
#include <llfs/page_cache_options.hpp>
#include <llfs/page_device.hpp>
#include <llfs/page_device_entry.hpp>
#include <llfs/page_filter.hpp>
#include <llfs/page_id_slot.hpp>
#include <llfs/page_loader.hpp>
#include <llfs/page_reader.hpp>
#include <llfs/page_recycler.hpp>
#include <llfs/page_view.hpp>
#include <llfs/pinned_page.hpp>
#include <llfs/seq.hpp>
#include <llfs/slot_read_lock.hpp>
#include <llfs/status.hpp>

#include <llfs/logging.hpp>

#include <batteries/assert.hpp>
#include <batteries/async/cancel_token.hpp>
#include <batteries/async/latch.hpp>
#include <batteries/async/mutex.hpp>
#include <batteries/async/read_write_lock.hpp>

#include <functional>
#include <iomanip>
#include <memory>
#include <sstream>
#include <type_traits>
#include <typeindex>
#include <unordered_map>
#include <unordered_set>

namespace llfs {

class PageCacheJob;
struct JobCommitParams;

struct NewPageTracker {
  enum struct Event {
    kMinValue,
    kAllocate,
    kDeallocate,
    kPurge,
    kPutView_Ok,
    kPutView_Fail,
    kWrite_Ok,
    kWrite_Fail,
    kDrop,
    kMaxValue
  };

  isize ts;
  u64 job_id;
  PageId page_id;
  u64 callers;
  int event_id;
};

inline std::ostream& operator<<(std::ostream& out, const NewPageTracker& t)
{
  static const char* event_names[] = {"allocate",       "deallocate", "purge",       "put_view(ok)",
                                      "put_view(fail)", "write(ok)",  "write(fail)", "drop"};

  return out << "{.ts=" << t.ts << ", .job_id=" << std::dec << t.job_id
             << ", .page_id=" << t.page_id
             << ", .callers=" << batt::dump_range(Caller::get_strings(t.callers)) << ", event="
             << event_names[std::clamp(t.event_id, (int)NewPageTracker::Event::kMinValue + 1,
                                       (int)NewPageTracker::Event::kMaxValue - 1) -
                            1]
             << ",}";
}

//=#=#==#==#===============+=+=+=+=++=++++++++++++++-++-+--+-+----+---------------
//
class PageCache : public PageLoader
{
 public:
  using PageDeviceEntry = ::llfs::PageDeviceEntry;

  struct PageReaderFromFile {
    PageReader page_reader;
    const char* file;
    int line;
  };

  class PageDeleterImpl : public PageDeleter
  {
   public:
    explicit PageDeleterImpl(PageCache& page_cache) noexcept;

    Status delete_pages(const Slice<const PageToRecycle>& to_delete, PageRecycler& recycler,
                        slot_offset_type caller_slot, batt::Grant& recycle_grant,
                        i32 recycle_depth) override;

   private:
    PageCache& page_cache_;
  };

  //==#==========+==+=+=++=+++++++++++-+-+--+----- --- -- -  -  -   -

  static std::atomic<bool>& job_debug_on()
  {
    static std::atomic<bool> on = false;
    return on;
  }

  static StatusOr<batt::SharedPtr<PageCache>> make_shared(
      std::vector<PageArena>&& storage_pool,
      const PageCacheOptions& options = PageCacheOptions::with_default_values());

  //==#==========+==+=+=++=+++++++++++-+-+--+----- --- -- -  -  -   -

  PageCache(const PageCache&) = delete;
  PageCache& operator=(const PageCache&) = delete;

  ~PageCache() noexcept;

  const PageCacheOptions& options() const;

  /** \brief DEPRECATED - use register_page_reader.
   */
  bool register_page_layout(const PageLayoutId& layout_id, const PageReader& reader);

  batt::Status register_page_reader(const PageLayoutId& layout_id, const char* file, int line,
                                    const PageReader& reader);

  void close();

  void halt();

  void join();

  std::unique_ptr<PageCacheJob> new_job();

  StatusOr<std::shared_ptr<PageBuffer>> allocate_page_of_size(
      PageSize size, batt::WaitForResource wait_for_resource, u64 callers, u64 job_id,
      const batt::CancelToken& cancel_token = None);

  StatusOr<std::shared_ptr<PageBuffer>> allocate_page_of_size_log2(
      PageSizeLog2 size_log2, batt::WaitForResource wait_for_resource, u64 callers, u64 job_id,
      const batt::CancelToken& cancel_token = None);

  // Returns a page allocated via `allocate_page` to the free pool.  This MUST be done before the
  // page is written to the `PageDevice`.
  //
  void deallocate_page(PageId page_id, u64 callers, u64 job_id);

  Status attach(const boost::uuids::uuid& user_id, slot_offset_type slot_offset);

  Status detach(const boost::uuids::uuid& user_id, slot_offset_type slot_offset);

  Slice<std::shared_ptr<const PageDeviceEntry>> devices_with_page_size_log2(usize size_log2);

  Slice<std::shared_ptr<const PageDeviceEntry>> devices_with_page_size(usize size);

  std::vector<std::shared_ptr<const PageCache::PageDeviceEntry>> all_devices();

<<<<<<< HEAD
  const PageArena& arena_for_page_id(PageId id_val);
=======
  const std::vector<std::unique_ptr<PageDeviceEntry>>& devices_by_id() const;

  const PageArena& arena_for_page_id(PageId id_val) const;
>>>>>>> b27ffc2d

  const PageArena& arena_for_device_id(page_device_id_int device_id_val);

  //==#==========+==+=+=++=+++++++++++-+-+--+----- --- -- -  -  -   -
  // PageLoader interface
  //
  using PageLoader::get_page;
  using PageLoader::get_page_in_job;
  using PageLoader::get_page_slot;
  using PageLoader::get_page_slot_in_job;
  using PageLoader::get_page_slot_with_layout;
  using PageLoader::get_page_slot_with_layout_in_job;
  using PageLoader::get_page_with_layout;

  // Gives a hint to the cache to fetch the pages for the given ids in the background because we are
  // going to need them soon.
  //
  void prefetch_hint(PageId page_id) override;

  // Loads the specified page or retrieves from cache.
  //
  StatusOr<PinnedPage> get_page_with_layout_in_job(PageId page_id,
                                                   const Optional<PageLayoutId>& required_layout,
                                                   PinPageToJob pin_page_to_job,
                                                   OkIfNotFound ok_if_not_found) override;
  //
  //==#==========+==+=+=++=+++++++++++-+-+--+----- --- -- -  -  -   -

  //----- --- -- -  -  -   -
  /** \brief Inserts a newly built PageView into the cache.
   */
  StatusOr<PinnedPage> put_view(std::shared_ptr<const PageView>&& view, u64 callers, u64 job_id);

  //----- --- -- -  -  -   -
  /** \brief Removes all cached data for the specified page.
   */
  void purge(PageId id_val, u64 callers, u64 job_id);

  bool page_might_contain_key(PageId id, const KeyView& key) const;

  BoxedSeq<NewPageTracker> find_new_page_events(PageId page_id);

  void track_new_page_event(const NewPageTracker& tracker);

  PageCacheMetrics& metrics()
  {
    return this->metrics_;
  }

  const PageCacheSlot::Pool::Metrics& metrics_for_page_size(PageSize page_size) const
  {
    const i32 page_size_log2 = batt::log2_ceil(page_size);

    BATT_CHECK_LT(static_cast<usize>(page_size_log2),
                  this->cache_slot_pool_by_page_size_log2_.size());

    BATT_CHECK_NOT_NULLPTR(this->cache_slot_pool_by_page_size_log2_[page_size_log2]);

    return this->cache_slot_pool_by_page_size_log2_[page_size_log2]->metrics();
  }

 private:
  //=#=#==#==#===============+=+=+=+=++=++++++++++++++-++-+--+-+----+---------------

  using PageLayoutReaderMap =
      std::unordered_map<PageLayoutId, PageReaderFromFile, PageLayoutId::Hash>;

  struct State {
    // The arenas backing up this cache, indexed by device id int.
    //
    std::vector<std::shared_ptr<PageDeviceEntry>> page_devices;

    // The contents of `storage_pool_`, sorted by non-decreasing page size.
    //
    std::vector<std::shared_ptr<const PageDeviceEntry>> page_devices_by_page_size;

    // Slices of `this->storage_pool_` that group arenas by page size (log2).  For example,
    // `this->arenas_by_size_log2_[12]` is the slice of `this->storage_pool_` comprised of
    // PageArenas whose page size is 4096.
    //
    std::array<Slice<std::shared_ptr<const PageDeviceEntry>>, kMaxPageSizeLog2>
        page_devices_by_page_size_log2;

    // A pool of cache slots for each page size.
    //
    std::array<boost::intrusive_ptr<PageCacheSlot::Pool>, kMaxPageSizeLog2>
        cache_slot_pool_by_page_size_log2;
  };

  //==#==========+==+=+=++=+++++++++++-+-+--+----- --- -- -  -  -   -

  explicit PageCache(std::vector<PageArena>&& storage_pool,
                     const PageCacheOptions& options) noexcept;

  //+++++++++++-+-+--+----- --- -- -  -  -   -

  //----- --- -- -  -  -   -
  /** \brief Returns the PageDeviceEntry for the device that owns the given page.
   *
   * If the specified device (in the most-significant bits of `page_id`) isn't known by this
   * PageCache, returns nullptr.
   */
  PageDeviceEntry* get_device_for_page(PageId page_id);

  //----- --- -- -  -  -   -
  /** \brief Attempts to find the specified page (`page_id`) in the cache; if successful, the cache
   * slot is pinned (so it can't be evicted) and a pinned reference is returned.  Otherwise, we
   * attempt to load the page.
   *
   * If the given page is not in-cache and a cache slot can't be evicted/allocated (because there
   * are too many pinned pages), then this function returns llfs::StatusCode::kCacheSlotsFull.
   *
   * \param page_id The page to load
   *
   * \param required_layout If specified, then the layout of the page is checked and if it doesn't
   * match the given identifier, llfs::StatusCode::kPageHeaderBadLayoutId is returned.
   *
   * \param ok_if_not_found Controls whether page-not-found log messages (WARNING) are emitted if
   * the page isn't found; ok_if_not_found == false -> emit log warnings, ... == true -> don't
   */
  batt::StatusOr<PageCacheSlot::PinnedRef> find_page_in_cache(
      PageId page_id, const Optional<PageLayoutId>& required_layout, OkIfNotFound ok_if_not_found);

  //----- --- -- -  -  -   -
  /** \brief Populates the passed PageCacheSlot asynchronously by attempting to read the page from
   * storage and setting the Latch value of the slot.
   *
   * \param required_layout If specified, then the layout of the page is checked and if it doesn't
   * match the given identifier, the Latch is set to llfs::StatusCode::kPageHeaderBadLayoutId.
   *
   * \param ok_if_not_found Controls whether page-not-found log messages (WARNING) are emitted if
   * the page isn't found; ok_if_not_found == false -> emit log warnings, ... == true -> don't
   */
  void async_load_page_into_slot(const PageCacheSlot::PinnedRef& pinned_slot,
                                 const Optional<PageLayoutId>& required_layout,
                                 OkIfNotFound ok_if_not_found);

  //==#==========+==+=+=++=+++++++++++-+-+--+----- --- -- -  -  -   -

  // The configuration passed in at creation time.
  //
  const PageCacheOptions options_;

  // Metrics for this cache.
  //
  PageCacheMetrics metrics_;

  // Captures page cache state, including page devices sorted by different parameters.
  // 
  batt::ReadWriteMutex<State> state_;

  // The arenas backing up this cache, indexed by device id int.
  //
  batt::ReadWriteMutex<std::vector<std::unique_ptr<PageDeviceEntry>>> page_devices_;

  // The contents of `storage_pool_`, sorted by non-decreasing page size.
  //
  batt::ReadWriteMutex<std::vector<PageDeviceEntry*>> page_devices_by_page_size_;

  // Slices of `this->storage_pool_` that group arenas by page size (log2).  For example,
  // `this->arenas_by_size_log2_[12]` is the slice of `this->storage_pool_` comprised of
  // PageArenas whose page size is 4096.
  //
  batt::ReadWriteMutex<std::array<Slice<PageDeviceEntry* const>, kMaxPageSizeLog2>>
      page_devices_by_page_size_log2_;

  // A pool of cache slots for each page size.
  //
  std::array<boost::intrusive_ptr<PageCacheSlot::Pool>, kMaxPageSizeLog2>
      cache_slot_pool_by_page_size_log2_;

  // A thread-safe shared map from PageLayoutId to PageReader function; layouts must be registered
  // with the PageCache so that we trace references during page recycling (aka garbage collection).
  //
  std::shared_ptr<batt::Mutex<PageLayoutReaderMap>> page_readers_;

  //==#==========+==+=+=++=+++++++++++-+-+--+----- --- -- -  -  -   -
  // TODO [tastolfi 2021-09-08] We need something akin to the PageRecycler/PageAllocator to durably
  // store page filters so we can cache those and do fast exclusion tests.  This may belong at a
  // higher level, however...
  //
  //  bool update_page_filter(std::shared_ptr<PageFilter>&& new_filter);
  //  void build_page_filter(PinnedPage&& page);
  //  Slice<Mutex<std::shared_ptr<PageFilter>>> leaf_page_filters();
  //  void page_filter_builder_task_main();
  //
  //  Queue<PinnedPage<>> page_filter_build_queue_;
  //  Task page_filter_builder_;
  //==#==========+==+=+=++=+++++++++++-+-+--+----- --- -- -  -  -   -

  std::array<NewPageTracker, 16384> history_;
  std::atomic<isize> history_end_{0};

};  // class PageCache

}  // namespace llfs

#endif  // LLFS_PAGE_CACHE_HPP<|MERGE_RESOLUTION|>--- conflicted
+++ resolved
@@ -177,15 +177,11 @@
 
   std::vector<std::shared_ptr<const PageCache::PageDeviceEntry>> all_devices();
 
-<<<<<<< HEAD
   const PageArena& arena_for_page_id(PageId id_val);
-=======
-  const std::vector<std::unique_ptr<PageDeviceEntry>>& devices_by_id() const;
-
-  const PageArena& arena_for_page_id(PageId id_val) const;
->>>>>>> b27ffc2d
 
   const PageArena& arena_for_device_id(page_device_id_int device_id_val);
+
+  const std::vector<std::shared_ptr<PageDeviceEntry>>& devices_by_id();
 
   //==#==========+==+=+=++=+++++++++++-+-+--+----- --- -- -  -  -   -
   // PageLoader interface
