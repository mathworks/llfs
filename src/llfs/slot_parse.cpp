//#=##=##=#==#=#==#===#+==#+==========+==+=+=+=+=+=++=+++=+++++=-++++=-+++++++++++
//
// Part of the LLFS Project, under Apache License v2.0.
// See https://www.apache.org/licenses/LICENSE-2.0 for license information.
// SPDX short identifier: Apache-2.0
//
//+++++++++++-+-+--+----- --- -- -  -  -   -

#include <llfs/slot_parse.hpp>
//

#include <batteries/stream_util.hpp>

namespace llfs {

//==#==========+==+=+=++=+++++++++++-+-+--+----- --- -- -  -  -   -
//
std::ostream& operator<<(std::ostream& out, const SlotParse& t)
{
  return out << "SlotParse{.offset=" << t.offset << ", .slot_size=" << t.offset.size()
             << ", .body=" << batt::c_str_literal(t.body) << ", .body_size=" << t.body.size()
<<<<<<< HEAD
             << ", .depends_on=" << t.depends_on_offset
=======
>>>>>>> abe1a494
             << ", .total_grant_spent=" << t.total_grant_spent << ",}";
}

}  // namespace llfs<|MERGE_RESOLUTION|>--- conflicted
+++ resolved
@@ -19,10 +19,6 @@
 {
   return out << "SlotParse{.offset=" << t.offset << ", .slot_size=" << t.offset.size()
              << ", .body=" << batt::c_str_literal(t.body) << ", .body_size=" << t.body.size()
-<<<<<<< HEAD
-             << ", .depends_on=" << t.depends_on_offset
-=======
->>>>>>> abe1a494
              << ", .total_grant_spent=" << t.total_grant_spent << ",}";
 }
 
