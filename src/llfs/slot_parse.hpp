--- conflicted
+++ resolved
@@ -30,20 +30,11 @@
    */
   std::string_view body;
 
-<<<<<<< HEAD
-  /** \brief If set, indicates a logical dependency on an earlier slot.
-   */
-  Optional<SlotRange> depends_on_offset;
-
-=======
->>>>>>> abe1a494
   /** \brief The total grant size spent to append the logical entity represented by this parse. For
    * most records, this is just the number of bytes spanned by the slot (this->offset.size()); for
    * commit job events, it includes the `total_grant_spent` of the prepare job slot as well.
    */
   u64 total_grant_spent;
-<<<<<<< HEAD
-=======
 
   //+++++++++++-+-+--+----- --- -- -  -  -   -
 
@@ -53,7 +44,6 @@
   {
     return BATT_CHECKED_CAST(usize, this->offset.size());
   }
->>>>>>> abe1a494
 };
 
 //==#==========+==+=+=++=+++++++++++-+-+--+----- --- -- -  -  -   -
@@ -62,14 +52,8 @@
 
 inline bool operator==(const SlotParse& l, const SlotParse& r)
 {
-<<<<<<< HEAD
-  return l.offset == r.offset &&                        //
-         l.body == r.body &&                            //
-         l.depends_on_offset == r.depends_on_offset &&  //
-=======
   return l.offset == r.offset &&  //
          l.body == r.body &&      //
->>>>>>> abe1a494
          l.total_grant_spent == r.total_grant_spent;
 }
 
