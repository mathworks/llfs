--- conflicted
+++ resolved
@@ -136,9 +136,10 @@
                                     .max_attachments = max_attachments,
                                     .page_count = node_page_count,
                                     .log_device =
-                                        llfs::CreateNewLogDeviceWithDefaultSize{
+                                        llfs::CreateNewLogDevice2WithDefaultSize{
                                             .uuid = llfs::None,
-                                            .pages_per_block_log2 = 1,
+                                            .device_page_size_log2=None,
+                                            .data_alignment_log2=None,
                                         },
                                     .page_size_log2 = node_size_log2,
                                     .page_device = llfs::LinkToNewPageDevice{},
@@ -172,9 +173,10 @@
                                     .max_attachments = max_attachments,
                                     .page_count = leaf_page_count,
                                     .log_device =
-                                        llfs::CreateNewLogDeviceWithDefaultSize{
+                                        llfs::CreateNewLogDevice2WithDefaultSize{
                                             .uuid = llfs::None,
-                                            .pages_per_block_log2 = 1,
+                                            .device_page_size_log2=None,
+                                            .data_alignment_log2=None,
                                         },
                                     .page_size_log2 = leaf_size_log2,
                                     .page_device = llfs::LinkToNewPageDevice{},
@@ -265,7 +267,7 @@
             .name = batt::to_string(base_name, "_Allocator"),
         },
         [&] {
-          IoRingLogDriverOptions options;
+          LogDeviceRuntimeOptions options;
           options.name = batt::to_string(base_name, "_AllocatorLog");
           return options;
         }(),
@@ -310,9 +312,8 @@
 
   for (const auto& [uuid, p_object_info] : this->index_) {
     if (p_object_info->p_config_slot->tag == PackedConfigSlotBase::Tag::kPageArena) {
-<<<<<<< HEAD
-      BATT_CHECK_OK(this->recover_arena(storage_pool, uuid, p_object_info));
-=======
+        BATT_CHECK_OK(this->recover_arena(storage_pool, uuid, p_object_info));
+
       const auto& packed_arena_config =
           config_slot_cast<PackedPageArenaConfig>(p_object_info->p_config_slot.object);
 
@@ -340,7 +341,6 @@
       BATT_REQUIRE_OK(arena);
 
       storage_pool.emplace_back(std::move(*arena));
->>>>>>> 54dcb33e
     }
   }
 
