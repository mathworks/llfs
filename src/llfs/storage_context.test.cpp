//#=##=##=#==#=#==#===#+==#+==========+==+=+=+=+=+=++=+++=+++++=-++++=-+++++++++++
//
// Part of the LLFS Project, under Apache License v2.0.
// See https://www.apache.org/licenses/LICENSE-2.0 for license information.
// SPDX short identifier: Apache-2.0
//
//+++++++++++-+-+--+----- --- -- -  -  -   -

#include <llfs/storage_context.hpp>
//
#include <llfs/storage_context.hpp>

#include <gmock/gmock.h>
#include <gtest/gtest.h>

#include <llfs/constants.hpp>
#include <llfs/page_arena_config.hpp>
#include <llfs/raw_block_file_impl.hpp>
#include <llfs/uuid.hpp>

#include <boost/uuid/random_generator.hpp>

#include <filesystem>
#include <thread>

namespace {

using namespace llfs::constants;
using namespace llfs::int_types;

TEST(StorageContextTest, GetPageCache)
{
  const char* storage_file_name = "/tmp/llfs_StorageContextTest_GetPageCache_storage_file.llfs";

  llfs::delete_file(storage_file_name).IgnoreError();
  EXPECT_FALSE(std::filesystem::exists(std::filesystem::path{storage_file_name}));

  llfs::StatusOr<llfs::ScopedIoRing> io =
      llfs::ScopedIoRing::make_new(llfs::MaxQueueDepth{1024}, llfs::ThreadPoolSize{1});

  ASSERT_TRUE(io.ok()) << BATT_INSPECT(io.status());

  // Create a StorageContext.
  //
  batt::SharedPtr<llfs::StorageContext> storage_context = batt::make_shared<llfs::StorageContext>(
      batt::Runtime::instance().default_scheduler(), io->get_io_ring());

  boost::uuids::uuid arena_uuid_4kb = llfs::random_uuid();
  boost::uuids::uuid arena_uuid_2mb = llfs::random_uuid();

  // Create a storage file with two page arenas, one for small pages (4kb), one for large (2mb).
  //
  llfs::Status file_create_status = storage_context->add_new_file(
      storage_file_name, [&](llfs::StorageFileBuilder& builder) -> llfs::Status {
        llfs::StatusOr<llfs::FileOffsetPtr<const llfs::PackedPageArenaConfig&>> config_4kb =
<<<<<<< HEAD
            builder.add_object(llfs::PageArenaConfigOptions{
                .uuid = arena_uuid_4kb,
                .page_allocator =
                    llfs::CreateNewPageAllocator{
                        .options =
                            llfs::PageAllocatorConfigOptions{
                                .uuid = llfs::None,
                                .max_attachments = 32,
                                .page_count = llfs::PageCount{32},
                                .log_device =
                                    llfs::CreateNewLogDeviceWithDefaultSize{
                                        .uuid = llfs::None,
                                        .pages_per_block_log2 =
                                            llfs::IoRingLogConfig::kDefaultPagesPerBlockLog2 + 1,
                                    },
                                .page_size_log2 = llfs::PageSizeLog2{12},
                                .page_device = llfs::LinkToNewPageDevice{},
                            },
                    },
                .page_device =
                    llfs::CreateNewPageDevice{
                        .options =
                            llfs::PageDeviceConfigOptions{
                                .uuid = llfs::None,
                                .device_id = llfs::None,
                                .page_count = llfs::PageCount{32},
                                .max_page_count = llfs::PageCount{32},
                                .page_size_log2 = llfs::PageSizeLog2{12},
                                .last_in_file = false,
                            },
                    },
            });
=======
            builder.add_object(
                llfs::PageArenaConfigOptions{
                    .uuid = arena_uuid_4kb,
                    .page_allocator =
                        llfs::CreateNewPageAllocator{
                            .options =
                                llfs::PageAllocatorConfigOptions{
                                    .uuid = llfs::None,
                                    .max_attachments = 32,
                                    .page_count = llfs::PageCount{32},
                                    .log_device =
                                        llfs::CreateNewLogDevice2WithDefaultSize{
                                            .uuid = llfs::None,
                                            .device_page_size_log2 = 9,
                                            .data_alignment_log2 = 12,
                                        },
                                    .page_size_log2 = llfs::PageSizeLog2{12},
                                    .page_device = llfs::LinkToNewPageDevice{},
                                },
                        },
                    .page_device =
                        llfs::CreateNewPageDevice{
                            .options =
                                llfs::PageDeviceConfigOptions{
                                    .uuid = llfs::None,
                                    .device_id = llfs::None,
                                    .page_count = llfs::PageCount{32},
                                    .page_size_log2 = llfs::PageSizeLog2{12},
                                },
                        },
                });
>>>>>>> 8ca38fa4

        BATT_REQUIRE_OK(config_4kb);

        llfs::StatusOr<llfs::FileOffsetPtr<const llfs::PackedPageArenaConfig&>> config_2mb =
<<<<<<< HEAD
            builder.add_object(llfs::PageArenaConfigOptions{
                .uuid = arena_uuid_2mb,
                .page_allocator =
                    llfs::CreateNewPageAllocator{
                        .options =
                            llfs::PageAllocatorConfigOptions{
                                .uuid = llfs::None,
                                .max_attachments = 32,
                                .page_count = llfs::PageCount{32},
                                .log_device =
                                    llfs::CreateNewLogDeviceWithDefaultSize{
                                        .uuid = llfs::None,
                                        .pages_per_block_log2 =
                                            llfs::IoRingLogConfig::kDefaultPagesPerBlockLog2 + 1,
                                    },
                                .page_size_log2 = llfs::PageSizeLog2{21},
                                .page_device = llfs::LinkToNewPageDevice{},
                            },
                    },
                .page_device =
                    llfs::CreateNewPageDevice{
                        .options =
                            llfs::PageDeviceConfigOptions{
                                .uuid = llfs::None,
                                .device_id = llfs::None,
                                .page_count = llfs::PageCount{32},
                                .max_page_count = llfs::PageCount{32},
                                .page_size_log2 = llfs::PageSizeLog2{21},
                                .last_in_file = false,
                            },
                    },
            });
=======
            builder.add_object(
                llfs::PageArenaConfigOptions{
                    .uuid = arena_uuid_2mb,
                    .page_allocator =
                        llfs::CreateNewPageAllocator{
                            .options =
                                llfs::PageAllocatorConfigOptions{
                                    .uuid = llfs::None,
                                    .max_attachments = 32,
                                    .page_count = llfs::PageCount{32},
                                    .log_device =
                                        llfs::CreateNewLogDevice2WithDefaultSize{
                                            .uuid = llfs::None,
                                            .device_page_size_log2 = 9,
                                            .data_alignment_log2 = 12,
                                        },
                                    .page_size_log2 = llfs::PageSizeLog2{21},
                                    .page_device = llfs::LinkToNewPageDevice{},
                                },
                        },
                    .page_device =
                        llfs::CreateNewPageDevice{
                            .options =
                                llfs::PageDeviceConfigOptions{
                                    .uuid = llfs::None,
                                    .device_id = llfs::None,
                                    .page_count = llfs::PageCount{32},
                                    .page_size_log2 = llfs::PageSizeLog2{21},
                                },
                        },
                });
>>>>>>> 8ca38fa4

        BATT_REQUIRE_OK(config_2mb);

        return llfs::OkStatus();
      });
  ASSERT_TRUE(file_create_status.ok()) << BATT_INSPECT(file_create_status);

  llfs::StatusOr<batt::SharedPtr<llfs::PageCache>> cache = storage_context->get_page_cache();
  ASSERT_TRUE(cache.ok()) << BATT_INSPECT(cache.status());
  ASSERT_NE(*cache, nullptr);

  llfs::Slice<llfs::PageDeviceEntry* const> devices_4kb =
      (*cache)->devices_with_page_size(4 * kKiB);
  EXPECT_EQ(devices_4kb.size(), 1u);

  llfs::Slice<llfs::PageDeviceEntry* const> devices_2mb =
      (*cache)->devices_with_page_size(2 * kMiB);
  EXPECT_EQ(devices_2mb.size(), 1u);
}

class DynamicStorageProvisioning : public ::testing::Test
{
 public:
  void SetUp() override
  {
    this->storage_file_name = "/tmp/llfs_StorageContextTest_GetPageCache_storage_file.llfs";

    llfs::delete_file(storage_file_name).IgnoreError();
    EXPECT_FALSE(std::filesystem::exists(std::filesystem::path{storage_file_name}));

    this->io = llfs::ScopedIoRing::make_new(llfs::MaxQueueDepth{1024}, llfs::ThreadPoolSize{1});

    ASSERT_TRUE(this->io.ok()) << BATT_INSPECT(this->io.status());
    // Create a StorageContext.
    //
    this->storage_context = batt::make_shared<llfs::StorageContext>(
        batt::Runtime::instance().default_scheduler(), this->io->get_io_ring());
  }

  batt::SharedPtr<llfs::StorageContext> storage_context;

  std::unique_ptr<llfs::PageDevice> page_device;

  llfs::StatusOr<llfs::ScopedIoRing> io;

  const char* storage_file_name;
};

TEST_F(DynamicStorageProvisioning, PageDeviceGrows)
{
  boost::uuids::uuid page_device_uuid;

  int max_page_count = 128;

  // Create a storage file with one arena (4kb)
  //
  llfs::Status file_create_status = storage_context->add_new_file(
      storage_file_name, [&](llfs::StorageFileBuilder& builder) -> llfs::Status {
        llfs::StatusOr<llfs::FileOffsetPtr<const llfs::PackedPageDeviceConfig&>> packed_config1 =
            builder.add_object(llfs::PageDeviceConfigOptions{
                .uuid = llfs::None,
                .device_id = llfs::None,
                .page_count = llfs::PageCount{0},
                .max_page_count = llfs::PageCount{max_page_count},
                .page_size_log2 = llfs::PageSizeLog2{21},
                .last_in_file = true,
            });
        BATT_REQUIRE_OK(packed_config1);
        page_device_uuid = (*packed_config1)->uuid;

        return llfs::OkStatus();
      });

  ASSERT_TRUE(file_create_status.ok()) << BATT_INSPECT(file_create_status);

  llfs::StatusOr<batt::SharedPtr<llfs::PageCache>> cache = this->storage_context->get_page_cache();
  ASSERT_TRUE(cache.ok()) << BATT_INSPECT(cache.status());
  ASSERT_NE(*cache, nullptr);

  llfs::StatusOr<std::unique_ptr<llfs::PageDevice>> recovered_device =
      this->storage_context->recover_object(
          batt::StaticType<llfs::PackedPageDeviceConfig>{}, page_device_uuid,
          llfs::IoRingFileRuntimeOptions::with_default_values(io->get_io_ring()));

  BATT_CHECK_OK(recovered_device);
  BATT_CHECK((*recovered_device)->get_last_in_file());

  this->page_device = std::move(*recovered_device);

  std::filesystem::path llfs_file{this->storage_file_name};
  int original_file_size = std::filesystem::file_size(llfs_file);
  int current_file_size = std::filesystem::file_size(llfs_file);
  LOG(INFO) << "original_file_size==" << original_file_size;

  boost::asio::io_context io;

  boost::asio::post(io.get_executor(), [&] {
    for (int i = 0; i < max_page_count; ++i) {
      auto handler = [](batt::Status status) {
        LOG(INFO) << "Handler invoked";
        BATT_CHECK_OK(status);
      };

      batt::StatusOr<std::shared_ptr<llfs::PageBuffer>> page_buffer =
          this->page_device->prepare(static_cast<llfs::PageId>(i));
      BATT_CHECK_OK(page_buffer);
      this->page_device->write(*page_buffer, handler);

      current_file_size = std::filesystem::file_size(llfs_file);
      LOG(INFO) << "original_file_size==" << original_file_size
                << ", current_file_size==" << current_file_size;
    }
  });

  std::thread thread1{[&io] {
    io.run();
  }};

  thread1.join();

  // We expect file size to have grown after several writes.
  // Note: File growth characteristics appear to vary. Sometimes, file size grows with every write.
  // Sometimes, it will not grow after several writes.
  //
  BATT_CHECK_GT(current_file_size, original_file_size);

  llfs::PageCacheMetrics& metrics = (*cache)->metrics();
  LOG(INFO) << "metrics.get_page_view_count: " << metrics.get_page_view_count.load();
}

TEST_F(DynamicStorageProvisioning, CreateMultipleLastFiles)
{
  // Create a storage file with one arena (4kb)
  //
  llfs::Status file_create_status = storage_context->add_new_file(
      storage_file_name, [&](llfs::StorageFileBuilder& builder) -> llfs::Status {
        llfs::StatusOr<llfs::FileOffsetPtr<const llfs::PackedPageDeviceConfig&>> packed_config1 =
            builder.add_object(llfs::PageDeviceConfigOptions{
                .uuid = llfs::None,
                .device_id = llfs::None,
                .page_count = llfs::PageCount{0},
                .max_page_count = llfs::PageCount{32},
                .page_size_log2 = llfs::PageSizeLog2{21},
                .last_in_file = true,
            });
        BATT_REQUIRE_OK(packed_config1);

        llfs::StatusOr<llfs::FileOffsetPtr<const llfs::PackedPageDeviceConfig&>> packed_config2 =
            builder.add_object(llfs::PageDeviceConfigOptions{
                .uuid = llfs::None,
                .device_id = llfs::None,
                .page_count = llfs::PageCount{0},
                .max_page_count = llfs::PageCount{32},
                .page_size_log2 = llfs::PageSizeLog2{21},
                .last_in_file = true,
            });
        BATT_REQUIRE_OK(packed_config2);

        return llfs::OkStatus();
      });

  // We expect this to fail because we have attempted to mark multiple PageDevices as
  // "last_in_file".
  //
  ASSERT_FALSE(file_create_status.ok()) << BATT_INSPECT(file_create_status);
}

}  // namespace<|MERGE_RESOLUTION|>--- conflicted
+++ resolved
@@ -53,40 +53,6 @@
   llfs::Status file_create_status = storage_context->add_new_file(
       storage_file_name, [&](llfs::StorageFileBuilder& builder) -> llfs::Status {
         llfs::StatusOr<llfs::FileOffsetPtr<const llfs::PackedPageArenaConfig&>> config_4kb =
-<<<<<<< HEAD
-            builder.add_object(llfs::PageArenaConfigOptions{
-                .uuid = arena_uuid_4kb,
-                .page_allocator =
-                    llfs::CreateNewPageAllocator{
-                        .options =
-                            llfs::PageAllocatorConfigOptions{
-                                .uuid = llfs::None,
-                                .max_attachments = 32,
-                                .page_count = llfs::PageCount{32},
-                                .log_device =
-                                    llfs::CreateNewLogDeviceWithDefaultSize{
-                                        .uuid = llfs::None,
-                                        .pages_per_block_log2 =
-                                            llfs::IoRingLogConfig::kDefaultPagesPerBlockLog2 + 1,
-                                    },
-                                .page_size_log2 = llfs::PageSizeLog2{12},
-                                .page_device = llfs::LinkToNewPageDevice{},
-                            },
-                    },
-                .page_device =
-                    llfs::CreateNewPageDevice{
-                        .options =
-                            llfs::PageDeviceConfigOptions{
-                                .uuid = llfs::None,
-                                .device_id = llfs::None,
-                                .page_count = llfs::PageCount{32},
-                                .max_page_count = llfs::PageCount{32},
-                                .page_size_log2 = llfs::PageSizeLog2{12},
-                                .last_in_file = false,
-                            },
-                    },
-            });
-=======
             builder.add_object(
                 llfs::PageArenaConfigOptions{
                     .uuid = arena_uuid_4kb,
@@ -118,45 +84,10 @@
                                 },
                         },
                 });
->>>>>>> 8ca38fa4
 
         BATT_REQUIRE_OK(config_4kb);
 
         llfs::StatusOr<llfs::FileOffsetPtr<const llfs::PackedPageArenaConfig&>> config_2mb =
-<<<<<<< HEAD
-            builder.add_object(llfs::PageArenaConfigOptions{
-                .uuid = arena_uuid_2mb,
-                .page_allocator =
-                    llfs::CreateNewPageAllocator{
-                        .options =
-                            llfs::PageAllocatorConfigOptions{
-                                .uuid = llfs::None,
-                                .max_attachments = 32,
-                                .page_count = llfs::PageCount{32},
-                                .log_device =
-                                    llfs::CreateNewLogDeviceWithDefaultSize{
-                                        .uuid = llfs::None,
-                                        .pages_per_block_log2 =
-                                            llfs::IoRingLogConfig::kDefaultPagesPerBlockLog2 + 1,
-                                    },
-                                .page_size_log2 = llfs::PageSizeLog2{21},
-                                .page_device = llfs::LinkToNewPageDevice{},
-                            },
-                    },
-                .page_device =
-                    llfs::CreateNewPageDevice{
-                        .options =
-                            llfs::PageDeviceConfigOptions{
-                                .uuid = llfs::None,
-                                .device_id = llfs::None,
-                                .page_count = llfs::PageCount{32},
-                                .max_page_count = llfs::PageCount{32},
-                                .page_size_log2 = llfs::PageSizeLog2{21},
-                                .last_in_file = false,
-                            },
-                    },
-            });
-=======
             builder.add_object(
                 llfs::PageArenaConfigOptions{
                     .uuid = arena_uuid_2mb,
@@ -184,11 +115,12 @@
                                     .uuid = llfs::None,
                                     .device_id = llfs::None,
                                     .page_count = llfs::PageCount{32},
+                                    .max_page_count = llfs::PageCount{32},
                                     .page_size_log2 = llfs::PageSizeLog2{21},
+                                    .last_in_file = false,
                                 },
                         },
                 });
->>>>>>> 8ca38fa4
 
         BATT_REQUIRE_OK(config_2mb);
 
