//#=##=##=#==#=#==#===#+==#+==========+==+=+=+=+=+=++=+++=+++++=-++++=-+++++++++++
//
// Part of the LLFS Project, under Apache License v2.0.
// See https://www.apache.org/licenses/LICENSE-2.0 for license information.
// SPDX short identifier: Apache-2.0
//
//+++++++++++-+-+--+----- --- -- -  -  -   -

#include <llfs/volume.hpp>
//

#include <llfs/pack_as_raw.hpp>
#include <llfs/volume_job_recovery_visitor.hpp>
#include <llfs/volume_metadata_recovery_visitor.hpp>
#include <llfs/volume_reader.hpp>
#include <llfs/volume_trimmer_recovery_visitor.hpp>

#include <boost/uuid/random_generator.hpp>

namespace llfs {

//==#==========+==+=+=++=+++++++++++-+-+--+----- --- -- -  -  -   -
//
const VolumeOptions& Volume::options() const
{
  return this->options_;
}

//==#==========+==+=+=++=+++++++++++-+-+--+----- --- -- -  -  -   -
//
const boost::uuids::uuid& Volume::get_volume_uuid() const
{
  return this->volume_uuid_;
}

//==#==========+==+=+=++=+++++++++++-+-+--+----- --- -- -  -  -   -
//
const boost::uuids::uuid& Volume::get_recycler_uuid() const
{
  return this->recycler_->uuid();
}

//==#==========+==+=+=++=+++++++++++-+-+--+----- --- -- -  -  -   -
//
const boost::uuids::uuid& Volume::get_trimmer_uuid() const
{
  return this->trimmer_->uuid();
}

//==#==========+==+=+=++=+++++++++++-+-+--+----- --- -- -  -  -   -
//
u64 Volume::calculate_grant_size(const std::string_view& payload) const
{
  // We must use `pack_as_raw` here so that when/if the payload is passed to a
  // slot visitor, it will not include a PackedBytes header; rather it should be
  // exactly the same bytes as `payload`.
  //
  return packed_sizeof_slot(pack_as_raw(payload));
}

//==#==========+==+=+=++=+++++++++++-+-+--+----- --- -- -  -  -   -
//
u64 Volume::calculate_grant_size(const AppendableJob& appendable) const
{
  return appendable.calculate_grant_size();
}

//==#==========+==+=+=++=+++++++++++-+-+--+----- --- -- -  -  -   -
//
/*static*/ auto Volume::recover(VolumeRecoverParams&& params,
                                const VolumeReader::SlotVisitorFn& slot_visitor_fn)
    -> StatusOr<std::unique_ptr<Volume>>
{
  BATT_CHECK_NOT_NULLPTR(params.scheduler);

  batt::TaskScheduler& scheduler = *params.scheduler;
  const VolumeOptions& volume_options = params.options;
  const auto recycler_options = PageRecyclerOptions{}.  //
                                set_max_refs_per_page(volume_options.max_refs_per_page);
  batt::SharedPtr<PageCache> cache = params.cache;
  LogDeviceFactory& root_log_factory = *params.root_log_factory;
  LogDeviceFactory& recycler_log_factory = *params.recycler_log_factory;

  if (!params.trim_control) {
    params.trim_control = std::make_shared<SlotLockManager>();
  }

  auto page_deleter = std::make_unique<PageCache::PageDeleterImpl>(*cache);

  LLFS_VLOG(1) << "Recovering PageRecycler";

  BATT_ASSIGN_OK_RESULT(
      std::unique_ptr<PageRecycler> recycler,
      PageRecycler::recover(scheduler, volume_options.name + "_PageRecycler", recycler_options,
                            *page_deleter, recycler_log_factory));

  LLFS_VLOG(1) << "PageRecycler recovered";

  VolumeMetadata metadata;

  VolumeJobRecoveryVisitor job_visitor;
  VolumeMetadataRecoveryVisitor metadata_visitor{metadata};
  VolumeSlotDemuxer<Status> user_fn_visitor{batt::make_copy(slot_visitor_fn)};

  // Open the log device and scan all slots.
  //
  BATT_ASSIGN_OK_RESULT(std::unique_ptr<LogDevice> root_log,
                        root_log_factory.open_log_device(
                            [&](LogDevice::Reader& log_reader) -> StatusOr<slot_offset_type> {
                              TypedSlotReader<VolumeEventVariant> slot_reader{log_reader};

                              StatusOr<usize> slots_read = slot_reader.run(
                                  batt::WaitForResource::kFalse, [&](auto&&... args) -> Status {
                                    BATT_REQUIRE_OK(job_visitor(args...));
                                    BATT_REQUIRE_OK(metadata_visitor(args...));
                                    BATT_REQUIRE_OK(user_fn_visitor(args...));
                                    return batt::OkStatus();
                                  });

                              BATT_REQUIRE_OK(slots_read);

                              return log_reader.slot_offset();
                            }));

  // Create a slot writer to complete recovery.
  //
  auto slot_writer = std::make_unique<TypedSlotWriter<VolumeEventVariant>>(*root_log);

  // If no uuids were found while opening the log, create them now.
  //
  if (!metadata.ids) {
    LLFS_VLOG(1) << "Initializing Volume uuids for the first time";

    metadata.ids.emplace(PackedVolumeIds{
        .main_uuid = volume_options.uuid.value_or(boost::uuids::random_generator{}()),
        .recycler_uuid = recycler->uuid(),
        .trimmer_uuid = boost::uuids::random_generator{}(),
    });
  }

  // Make sure all Volume metadata is up-to-date.
  //
  auto metadata_refresher =
      std::make_unique<VolumeMetadataRefresher>(*slot_writer, batt::make_copy(metadata));
  {
    for (const boost::uuids::uuid& uuid : {
             metadata.ids->main_uuid,
             metadata.ids->recycler_uuid,
             metadata.ids->trimmer_uuid,
         }) {
      for (const PageArena& arena : cache->all_arenas()) {
        Optional<PageAllocatorAttachmentStatus> attachment =
            arena.allocator().get_client_attachment_status(uuid);

        // If already attached, then nothing to do; continue.
        //
        if (attachment) {
          continue;
        }

        // Find the lowest available slot offset for the log associated with `uuid`.
        //
        const slot_offset_type next_available_slot_offset = [&] {
          if (uuid == metadata.ids->recycler_uuid) {
            return recycler->slot_upper_bound(LogReadMode::kDurable);
          } else {
            // Both the volume (main) and trimmer share the same WAL (the main log).
            //
            return slot_writer->slot_offset();
          }
        }();

        //----- --- -- -  -  -   -
        // Attach to this arena's PageAllocator.
        {
          LLFS_VLOG(1) << "[Volume::recover] attaching client " << uuid << " to device "
                       << arena.device().get_id() << BATT_INSPECT(next_available_slot_offset);

          StatusOr<slot_offset_type> sync_slot =
              arena.allocator().attach_user(uuid, /*user_slot=*/next_available_slot_offset);

          BATT_UNTESTED_COND(!sync_slot.ok());
          BATT_REQUIRE_OK(sync_slot);

          Status sync_status = arena.allocator().sync(*sync_slot);

          BATT_UNTESTED_COND(!sync_status.ok());
        }
        //----- --- -- -  -  -   -

        // Add the attachment to the metadata refresher; we will append a new slot when we call
        // flush below.
        //
        BATT_ASSIGN_OK_RESULT(batt::Grant attach_grant,
                              slot_writer->reserve(VolumeMetadataRefresher::kAttachmentGrantSize,
                                                   batt::WaitForResource::kFalse));

        BATT_REQUIRE_OK(metadata_refresher->add_attachment(
            VolumeAttachmentId{
                .client = uuid,
                .device = arena.device().get_id(),
            },
            next_available_slot_offset, attach_grant));
      }
    }

    //----- --- -- -  -  -   -
    // Flush any non-durable metadata to the log.
    //
    if (metadata_refresher->needs_flush()) {
      batt::Grant initial_metadata_flush_grant = BATT_OK_RESULT_OR_PANIC(slot_writer->reserve(
          metadata_refresher->flush_grant_size(), batt::WaitForResource::kFalse));

      BATT_REQUIRE_OK(metadata_refresher->update_grant_partial(initial_metadata_flush_grant));
      BATT_REQUIRE_OK(metadata_refresher->flush());
    }

    {
      const usize reclaimable_size = metadata_visitor.grant_byte_size_reclaimable_on_trim();

      const usize initial_refresh_grant_size = [&]() -> usize {
        if (metadata_refresher->grant_required() < reclaimable_size) {
          return 0;
        }
        return metadata_refresher->grant_required() - reclaimable_size;
      }();

      LLFS_VLOG(1) << "Reserving grant for metadata refresher;"
                   << BATT_INSPECT(initial_refresh_grant_size)
                   << BATT_INSPECT(metadata_refresher->grant_target())
                   << BATT_INSPECT(metadata_refresher->grant_size())
                   << BATT_INSPECT(metadata_refresher->grant_required())
                   << BATT_INSPECT(VolumeMetadata::kVolumeIdsGrantSize)
                   << BATT_INSPECT(VolumeMetadata::kAttachmentGrantSize)
                   << BATT_INSPECT(reclaimable_size);

      batt::Grant initial_metadata_refresh_grant = BATT_OK_RESULT_OR_PANIC(
          slot_writer->reserve(initial_refresh_grant_size, batt::WaitForResource::kFalse));

      BATT_REQUIRE_OK(metadata_refresher->update_grant_partial(initial_metadata_refresh_grant));
    }
  }

  {
    // Resolve any jobs with a PrepareJob slot but no CommitJob or RollbackJob.
    //
    LLFS_VLOG(1) << "Resolving pending jobs...";
    Status jobs_resolved = job_visitor.resolve_pending_jobs(
        *cache, *recycler, /*volume_uuid=*/metadata.ids->main_uuid, *slot_writer);

    BATT_REQUIRE_OK(jobs_resolved);

    LLFS_VLOG(1) << "Pending jobs resolved";

    // Notify all PageAllocators that we are done with recovery.
    //
    for (const boost::uuids::uuid& uuid : {
             metadata.ids->main_uuid,
             metadata.ids->recycler_uuid,
             metadata.ids->trimmer_uuid,
         }) {
      for (const PageArena& arena : cache->all_arenas()) {
        BATT_REQUIRE_OK(arena.allocator().notify_user_recovered(uuid));
      }
    }
  }

  // Recover the VolumeTrimmer state, resolving any pending log trim.
  //
  BATT_ASSIGN_OK_RESULT(std::unique_ptr<VolumeTrimmer> trimmer,
                        VolumeTrimmer::recover(                                            //
                            metadata.ids->trimmer_uuid,                                    //
                            batt::to_string(params.options.name, "_Trimmer"),              //
                            params.options.trim_delay_byte_count,                          //
                            *root_log,                                                     //
                            *slot_writer,                                                  //
                            VolumeTrimmer::make_default_drop_roots_fn(*cache, *recycler),  //
                            *params.trim_control,                                          //
                            *metadata_refresher                                            //
                            ));

  // Create the Volume object.
  //
  std::unique_ptr<Volume> volume{new Volume{
      scheduler,
      params.options,
      metadata.ids->main_uuid,
      std::move(cache),
      std::move(params.trim_control),
      std::move(page_deleter),
      std::move(root_log),
      std::move(recycler),
      std::move(slot_writer),
      std::move(metadata_refresher),
      std::move(trimmer),
  }};

  volume->start();

  return volume;
}

//==#==========+==+=+=++=+++++++++++-+-+--+----- --- -- -  -  -   -
//
/*explicit*/ Volume::Volume(batt::TaskScheduler& task_scheduler,                                 //
                            const VolumeOptions& options,                                        //
                            const boost::uuids::uuid& volume_uuid,                               //
                            batt::SharedPtr<PageCache>&& page_cache,                             //
                            std::shared_ptr<SlotLockManager>&& trim_control,                     //
                            std::unique_ptr<PageCache::PageDeleterImpl>&& page_deleter,          //
                            std::unique_ptr<LogDevice>&& root_log,                               //
                            std::unique_ptr<PageRecycler>&& recycler,                            //
                            std::unique_ptr<TypedSlotWriter<VolumeEventVariant>>&& slot_writer,  //
                            std::unique_ptr<VolumeMetadataRefresher>&& metadata_refresher,       //
                            std::unique_ptr<VolumeTrimmer>&& trimmer) noexcept
    : task_scheduler_{task_scheduler}
    , options_{options}
    , volume_uuid_{volume_uuid}
    , cache_{std::move(page_cache)}
    , trim_control_{std::move(trim_control)}
    , page_deleter_{std::move(page_deleter)}
    , root_log_{std::move(root_log)}
    , trim_lock_{BATT_OK_RESULT_OR_PANIC(this->trim_control_->lock_slots(
          this->root_log_->slot_range(LogReadMode::kDurable), "Volume::(ctor)"))}
    , recycler_{std::move(recycler)}
    , slot_writer_{std::move(slot_writer)}
    , metadata_refresher_{std::move(metadata_refresher)}
    , trimmer_{std::move(trimmer)}
{
}

//==#==========+==+=+=++=+++++++++++-+-+--+----- --- -- -  -  -   -
//
Volume::~Volume() noexcept
{
  this->root_log_->flush().IgnoreError();
  this->halt();
  this->join();
}

//==#==========+==+=+=++=+++++++++++-+-+--+----- --- -- -  -  -   -
//
void Volume::start()
{
  if (this->recycler_) {
    this->recycler_->start();
  }

  if (!this->trimmer_task_) {
    this->trimmer_task_.emplace(
        /*executor=*/this->task_scheduler_.schedule_task(),
        [this] {
          Status result = this->trimmer_->run();
          LLFS_VLOG(1) << "Volume::trimmer_task_ exited with status=" << result;
        },
        "Volume::trimmer_task_");
  }
}

//==#==========+==+=+=++=+++++++++++-+-+--+----- --- -- -  -  -   -
//
void Volume::halt()
{
  this->slot_writer_->halt();
  this->trim_control_->halt();
  this->trimmer_->halt();
  this->root_log_->close().IgnoreError();
  if (this->recycler_) {
    this->recycler_->halt();
  }
}

//==#==========+==+=+=++=+++++++++++-+-+--+----- --- -- -  -  -   -
//
void Volume::join()
{
  if (this->trimmer_task_) {
    this->trimmer_task_->join();
    this->trimmer_task_ = None;
  }
  if (this->recycler_) {
    this->recycler_->join();
  }
}

//==#==========+==+=+=++=+++++++++++-+-+--+----- --- -- -  -  -   -
//
Status Volume::trim(slot_offset_type slot_lower_bound)
{
  return this->trim_lock_.with_lock([slot_lower_bound, this](SlotReadLock& trim_lock) -> Status {
    SlotRange target_range = trim_lock.slot_range();
    target_range.lower_bound = slot_max(target_range.lower_bound, slot_lower_bound);

    BATT_ASSIGN_OK_RESULT(trim_lock, this->trim_control_->update_lock(
                                         std::move(trim_lock), target_range, "Volume::trim"));

    return OkStatus();
  });
}

//==#==========+==+=+=++=+++++++++++-+-+--+----- --- -- -  -  -   -
//
StatusOr<SlotRange> Volume::sync(LogReadMode mode, SlotUpperBoundAt event)
{
  Status status = this->root_log_->sync(mode, event);
  BATT_REQUIRE_OK(status);

  return this->root_log_->slot_range(mode);
}

//==#==========+==+=+=++=+++++++++++-+-+--+----- --- -- -  -  -   -
//
StatusOr<SlotReadLock> Volume::lock_slots(const SlotRangeSpec& slot_range_spec, LogReadMode mode,
                                          Optional<const char*> lock_holder)
{
  const SlotRange slot_range = [&] {
    if (slot_range_spec.lower_bound == None || slot_range_spec.upper_bound == None) {
      const SlotRange default_range = this->root_log_->slot_range(mode);
      return SlotRange{slot_range_spec.lower_bound.value_or(default_range.lower_bound),
                       slot_range_spec.upper_bound.value_or(default_range.upper_bound)};
    } else {
      return SlotRange{*slot_range_spec.lower_bound, *slot_range_spec.upper_bound};
    }
  }();

  return this->trim_control_->lock_slots(slot_range, lock_holder.value_or("Volume::lock_slots"));
}

//==#==========+==+=+=++=+++++++++++-+-+--+----- --- -- -  -  -   -
//
StatusOr<SlotReadLock> Volume::lock_slots(const SlotRange& slot_range, LogReadMode mode,
                                          Optional<const char*> lock_holder)
{
  return this->lock_slots(SlotRangeSpec::from(slot_range), mode, lock_holder);
}

//==#==========+==+=+=++=+++++++++++-+-+--+----- --- -- -  -  -   -
//
StatusOr<batt::Grant> Volume::reserve(u64 size, batt::WaitForResource wait_for_log_space)
{
  return this->slot_writer_->reserve(size, wait_for_log_space);
}

//==#==========+==+=+=++=+++++++++++-+-+--+----- --- -- -  -  -   -
//
StatusOr<SlotRange> Volume::append(const std::string_view& payload, batt::Grant& grant)
{
  // We must use `pack_as_raw` here so that when/if the payload is passed to a
  // slot visitor, it will not include a PackedBytes header; rather it should be
  // exactly the same bytes as `payload`.
  //
  return this->append(pack_as_raw(payload), grant);  // PackableRef
}

//==#==========+==+=+=++=+++++++++++-+-+--+----- --- -- -  -  -   -
//
StatusOr<SlotRange> Volume::append(AppendableJob&& appendable, batt::Grant& grant,
                                   Optional<SlotSequencer>&& sequencer)
{
  StatusOr<SlotRange> result;

  const auto check_sequencer_is_resolved = batt::finally([&sequencer, &result] {
    BATT_CHECK_IMPLIES(bool{sequencer}, sequencer->is_resolved())
        << "If a SlotSequencer is passed, it must be resolved even on failure "
           "paths."
        << BATT_INSPECT(result);
  });

  result = [&]() -> StatusOr<SlotRange> {
    //+++++++++++-+-+--+----- --- -- -  -  -   -
    // Phase 0: Wait for the previous slot in the sequence to be appended to the
    // log.
    //
    if (sequencer) {
      BATT_DEBUG_INFO("awaiting previous slot in sequence; "
                      << BATT_INSPECT(sequencer->has_prev()) << BATT_INSPECT(sequencer->poll_prev())
                      << BATT_INSPECT(sequencer->get_current()) << sequencer->debug_info());

      StatusOr<SlotRange> prev_slot = sequencer->await_prev();
      if (!prev_slot.ok()) {
        sequencer->set_error(prev_slot.status());
      }
      BATT_REQUIRE_OK(prev_slot);

      // We only need to do a speculative sync here, because flushing later slots
      // in the log implies that all earlier ones are flushed, and we are going to
      // do a durable sync (flush) for our prepare event below.
      //
      BATT_DEBUG_INFO("awaiting flush of previous slot: " << *prev_slot);

<<<<<<< HEAD
      Status sync_prev = this->slot_writer_.sync(LogReadMode::kSpeculative,
                                                 SlotUpperBoundAt{prev_slot->upper_bound});
=======
      Status sync_prev = this->slot_writer_->sync(LogReadMode::kSpeculative,
                                                  SlotUpperBoundAt{prev_slot->upper_bound});
>>>>>>> abe1a494
      if (!sync_prev.ok()) {
        sequencer->set_error(sync_prev);
      }
      BATT_REQUIRE_OK(sync_prev);
    }

    //+++++++++++-+-+--+----- --- -- -  -  -   -
    // Phase 1: Write a prepare slot to the write-ahead log and flush it to
    // durable storage.
    //
    BATT_DEBUG_INFO("appending PrepareJob slot to the WAL");

<<<<<<< HEAD
    auto prepared_job = prepare(appendable);
    const u64 prepared_job_size = packed_sizeof_slot(prepared_job);
    {
      StatusOr<batt::Grant> trim_refresh_grant =
          grant.spend(prepared_job_size + packed_sizeof_slot(batt::StaticType<PackedCommitJob>{}));

      if (sequencer && !trim_refresh_grant.ok()) {
        sequencer->set_error(trim_refresh_grant.status());
      }
      BATT_REQUIRE_OK(trim_refresh_grant);

      this->trimmer_.push_grant(std::move(*trim_refresh_grant));
    }
=======
    PrepareJob prepared_job = prepare(appendable);
    const u64 prepared_job_size = packed_sizeof_slot(prepared_job);
>>>>>>> abe1a494

    Optional<slot_offset_type> prev_user_slot;

    const auto grant_size_before_prepare = grant.size();

<<<<<<< HEAD
    StatusOr<SlotRange> prepare_slot = LLFS_COLLECT_LATENCY(
        this->metrics_.prepare_slot_append_latency,
        this->slot_writer_.append(grant, std::move(prepared_job),
                                  [this, &prev_user_slot](StatusOr<SlotRange> slot_range) {
                                    if (slot_range.ok()) {
                                      prev_user_slot =
                                          this->latest_user_slot_.exchange(slot_range->lower_bound);
                                    }
                                    return slot_range;
                                  }));
=======
    // Acquired in the post-commit-fn of the prepare slot; prevents the trimmer from having to
    // deal with unresolved jobs.
    //
    Optional<SlotReadLock> trim_lock;

    // Append the prepare!
    //
    StatusOr<SlotParseWithPayload<const PackedPrepareJob*>> prepare_slot = LLFS_COLLECT_LATENCY(
        this->metrics_.prepare_slot_append_latency,
        this->slot_writer_->typed_append(
            grant, std::move(prepared_job),
            [this, &prev_user_slot, &trim_lock](StatusOr<SlotRange> slot_range) {
              if (slot_range.ok()) {
                // Set the prev_user_slot.
                //
                trim_lock.emplace(BATT_OK_RESULT_OR_PANIC(
                    this->trim_control_->lock_slots(*slot_range, "Volume::append(job)")));

                // Acquire a read lock to prevent premature trimming.
                //
                prev_user_slot = this->latest_user_slot_.exchange(slot_range->lower_bound);
              }
              return slot_range;
            }));
>>>>>>> abe1a494

    const auto grant_size_after_prepare = grant.size();

    BATT_CHECK_EQ(prepared_job_size, grant_size_before_prepare - grant_size_after_prepare);

    if (sequencer) {
      if (!prepare_slot.ok()) {
        BATT_CHECK(sequencer->set_error(prepare_slot.status()))
            << "each slot within a sequence may only be set once!";
      } else {
<<<<<<< HEAD
        BATT_CHECK(sequencer->set_current(*prepare_slot))
=======
        BATT_CHECK(sequencer->set_current(prepare_slot->slot.offset))
>>>>>>> abe1a494
            << "each slot within a sequence may only be set once!";
      }
    }

    BATT_REQUIRE_OK(prepare_slot);

<<<<<<< HEAD
    BATT_CHECK(prev_user_slot);
    BATT_CHECK(slot_at_most(*prev_user_slot, prepare_slot->lower_bound))
        << BATT_INSPECT(prev_user_slot) << BATT_INSPECT(prepare_slot);

    BATT_DEBUG_INFO("flushing PrepareJob slot to storage");

    Status sync_prepare =
        LLFS_COLLECT_LATENCY(this->metrics_.prepare_slot_sync_latency,
                             this->slot_writer_.sync(LogReadMode::kDurable,
                                                     SlotUpperBoundAt{prepare_slot->upper_bound}));

    BATT_REQUIRE_OK(sync_prepare);

    //+++++++++++-+-+--+----- --- -- -  -  -   -
    // Phase 2a: Commit the job; this writes new pages, updates ref counts, and
    // deletes dropped pages.
    //
    BATT_DEBUG_INFO("committing PageCacheJob");

    const JobCommitParams params{
        .caller_uuid = &this->get_volume_uuid(),
        .caller_slot = prepare_slot->lower_bound,
        .recycler = as_ref(*this->recycler_),
        .recycle_grant = nullptr,
        .recycle_depth = -1,
    };

    Status commit_job_result = commit(std::move(appendable.job), params, Caller::Unknown,
                                      *prev_user_slot, &this->durable_user_slot_);

    BATT_REQUIRE_OK(commit_job_result);

=======
    const slot_offset_type prepare_slot_offset = prepare_slot->slot.offset.lower_bound;

    BATT_CHECK(trim_lock);
    BATT_CHECK(prev_user_slot);
    BATT_CHECK(slot_at_most(*prev_user_slot, prepare_slot_offset))
        << BATT_INSPECT(prev_user_slot) << BATT_INSPECT(prepare_slot);

    BATT_DEBUG_INFO("flushing PrepareJob slot to storage");

    Status sync_prepare = LLFS_COLLECT_LATENCY(
        this->metrics_.prepare_slot_sync_latency,
        this->slot_writer_->sync(LogReadMode::kDurable,
                                 SlotUpperBoundAt{prepare_slot->slot.offset.upper_bound}));

    BATT_REQUIRE_OK(sync_prepare);

    //+++++++++++-+-+--+----- --- -- -  -  -   -
    // Phase 2a: Commit the job; this writes new pages, updates ref counts, and
    // deletes dropped pages.
    //
    BATT_DEBUG_INFO("committing PageCacheJob");

    const JobCommitParams params{
        .caller_uuid = &this->get_volume_uuid(),
        .caller_slot = prepare_slot_offset,
        .recycler = as_ref(*this->recycler_),
        .recycle_grant = nullptr,
        .recycle_depth = -1,
    };

    Status commit_job_result = commit(std::move(appendable.job), params, Caller::Unknown,
                                      *prev_user_slot, &this->durable_user_slot_);

    BATT_REQUIRE_OK(commit_job_result);

>>>>>>> abe1a494
    //+++++++++++-+-+--+----- --- -- -  -  -   -
    // Phase 2b: Write the commit slot.
    //
    BATT_DEBUG_INFO("writing commit slot");
<<<<<<< HEAD

    StatusOr<SlotRange> commit_slot =
        this->slot_writer_.append(grant, PackedCommitJob{
                                             .reserved_ = {},
                                             .prepare_slot = prepare_slot->lower_bound,
                                         });

    BATT_REQUIRE_OK(commit_slot);

    return SlotRange{
        .lower_bound = prepare_slot->lower_bound,
=======

    StatusOr<SlotRange> commit_slot =
        this->slot_writer_->append(grant, CommitJob{
                                              .prepare_slot_offset = prepare_slot_offset,
                                              .packed_prepare = prepare_slot->payload,
                                          });

    BATT_REQUIRE_OK(commit_slot);

    return SlotRange{
        .lower_bound = prepare_slot->slot.offset.lower_bound,
>>>>>>> abe1a494
        .upper_bound = commit_slot->upper_bound,
    };
  }();

  return result;
}

//==#==========+==+=+=++=+++++++++++-+-+--+----- --- -- -  -  -   -
//
StatusOr<VolumeReader> Volume::reader(const SlotRangeSpec& slot_range, LogReadMode mode)
{
  BATT_CHECK_NOT_NULLPTR(this->root_log_);

  SlotRange base_range = this->root_log_->slot_range(mode);

  // Clamp the effective slot range to the portion covered by the trim lock.
  //
  base_range.lower_bound = this->trim_lock_.with_lock([&](SlotReadLock& trim_lock) {
    if (trim_lock) {
      return slot_max(base_range.lower_bound, trim_lock.slot_range().lower_bound);
    }
    BATT_UNTESTED_LINE();
    return base_range.lower_bound;
  });

  // Acquire a lock on the
  //
  StatusOr<SlotReadLock> read_lock = this->trim_control_->lock_slots(
      SlotRange{
          .lower_bound = slot_range.lower_bound.value_or(base_range.lower_bound),
          .upper_bound = slot_range.upper_bound.value_or(base_range.upper_bound),
      },
      "Volume::read");

  BATT_UNTESTED_COND(!read_lock.ok());
  BATT_REQUIRE_OK(read_lock);

  return VolumeReader{*this, std::move(*read_lock), mode};
}

//==#==========+==+=+=++=+++++++++++-+-+--+----- --- -- -  -  -   -
//
std::unique_ptr<PageCacheJob> Volume::new_job() const
{
  return this->cache().new_job();
}

//==#==========+==+=+=++=+++++++++++-+-+--+----- --- -- -  -  -   -
//
struct PrepareJob_must_be_passed_to_Volume_append_by_move* Volume::append(const AppendableJob&,
                                                                          batt::Grant&,
                                                                          Optional<SlotSequencer>&&)
{
  return nullptr;
}

//==#==========+==+=+=++=+++++++++++-+-+--+----- --- -- -  -  -   -
//
Status Volume::await_trim(slot_offset_type slot_lower_bound)
{
  return this->slot_writer_->await_trim(slot_lower_bound);
}

//==#==========+==+=+=++=+++++++++++-+-+--+----- --- -- -  -  -   -
//
slot_offset_type Volume::get_trim_pos() const noexcept
{
  return this->slot_writer_->get_trim_pos();
}

//==#==========+==+=+=++=+++++++++++-+-+--+----- --- -- -  -  -   -
//
PageCache& Volume::cache() const
{
  return *this->cache_;
}

//==#==========+==+=+=++=+++++++++++-+-+--+----- --- -- -  -  -   -
//
SlotLockManager& Volume::trim_control()
{
  return *this->trim_control_;
}

//==#==========+==+=+=++=+++++++++++-+-+--+----- --- -- -  -  -   -
//
StatusOr<SlotRange> Volume::sync(StatusOr<SlotRange> slot_range)
{
  BATT_REQUIRE_OK(slot_range);

  return this->sync(LogReadMode::kDurable, SlotUpperBoundAt{
                                               .offset = slot_range->upper_bound,
                                           });
}

//==#==========+==+=+=++=+++++++++++-+-+--+----- --- -- -  -  -   -
//
u64 Volume::root_log_space() const
{
  return this->root_log_->space();
}

//==#==========+==+=+=++=+++++++++++-+-+--+----- --- -- -  -  -   -
//
u64 Volume::root_log_size() const
{
  return this->root_log_->size();
}

//==#==========+==+=+=++=+++++++++++-+-+--+----- --- -- -  -  -   -
//
u64 Volume::root_log_capacity() const
{
  return this->root_log_->capacity();
}

//==#==========+==+=+=++=+++++++++++-+-+--+----- --- -- -  -  -   -
//
SlotRange Volume::root_log_slot_range(LogReadMode mode) const
{
  return this->root_log_->slot_range(mode);
}

//==#==========+==+=+=++=+++++++++++-+-+--+----- --- -- -  -  -   -
//
const PageRecycler::Metrics& Volume::page_recycler_metrics() const
{
  return this->recycler_->metrics();
}

//==#==========+==+=+=++=+++++++++++-+-+--+----- --- -- -  -  -   -
//
StatusOr<ConstBuffer> Volume::get_root_log_data(const SlotReadLock& read_lock,
                                                Optional<SlotRange> slot_range) const
{
  // The lock must be in good standing and sponsored by us.
  //
  if (!read_lock || read_lock.get_sponsor() != this->trim_control_.get()) {
    return {batt::StatusCode::kInvalidArgument};
  }

  // If slot_range is not specified, use the range of the lock.
  //
  if (!slot_range) {
    slot_range = read_lock.slot_range();
  }

  // Check for negative-size slot range.
  //
  if (slot_less_than(slot_range->upper_bound, slot_range->lower_bound)) {
    return {batt::StatusCode::kInvalidArgument};
  }

  // The captured range may be below the lock's lower_bound, but not by more than the trim delay.
  //
  if (slot_less_than(slot_range->lower_bound,
                     read_lock.slot_range().lower_bound - this->options_.trim_delay_byte_count)) {
    return {batt::StatusCode::kOutOfRange};
  }

  // Edge case: request for empty slot range.
  //
  if (slot_range->lower_bound == slot_range->upper_bound) {
    return batt::ConstBuffer{nullptr, 0};
  }

  // Create a log reader to access the data.
  //
  std::unique_ptr<llfs::LogDevice::Reader> log_reader =
      this->root_log_->new_reader(slot_range->lower_bound, llfs::LogReadMode::kSpeculative);

  BATT_CHECK_NOT_NULLPTR(log_reader);
  BATT_CHECK_EQ(log_reader->slot_offset(), slot_range->lower_bound);

  // Verify that we can capture the requested range.
  //
  const usize slot_range_size = BATT_CHECKED_CAST(usize, slot_range->size());
  batt::ConstBuffer available = log_reader->data();
  if (available.size() < slot_range_size) {
    return {batt::StatusCode::kOutOfRange};
  }

  return batt::ConstBuffer{available.data(), slot_range_size};
}

}  // namespace llfs<|MERGE_RESOLUTION|>--- conflicted
+++ resolved
@@ -488,13 +488,8 @@
       //
       BATT_DEBUG_INFO("awaiting flush of previous slot: " << *prev_slot);
 
-<<<<<<< HEAD
-      Status sync_prev = this->slot_writer_.sync(LogReadMode::kSpeculative,
-                                                 SlotUpperBoundAt{prev_slot->upper_bound});
-=======
       Status sync_prev = this->slot_writer_->sync(LogReadMode::kSpeculative,
                                                   SlotUpperBoundAt{prev_slot->upper_bound});
->>>>>>> abe1a494
       if (!sync_prev.ok()) {
         sequencer->set_error(sync_prev);
       }
@@ -507,41 +502,13 @@
     //
     BATT_DEBUG_INFO("appending PrepareJob slot to the WAL");
 
-<<<<<<< HEAD
-    auto prepared_job = prepare(appendable);
-    const u64 prepared_job_size = packed_sizeof_slot(prepared_job);
-    {
-      StatusOr<batt::Grant> trim_refresh_grant =
-          grant.spend(prepared_job_size + packed_sizeof_slot(batt::StaticType<PackedCommitJob>{}));
-
-      if (sequencer && !trim_refresh_grant.ok()) {
-        sequencer->set_error(trim_refresh_grant.status());
-      }
-      BATT_REQUIRE_OK(trim_refresh_grant);
-
-      this->trimmer_.push_grant(std::move(*trim_refresh_grant));
-    }
-=======
     PrepareJob prepared_job = prepare(appendable);
     const u64 prepared_job_size = packed_sizeof_slot(prepared_job);
->>>>>>> abe1a494
 
     Optional<slot_offset_type> prev_user_slot;
 
     const auto grant_size_before_prepare = grant.size();
 
-<<<<<<< HEAD
-    StatusOr<SlotRange> prepare_slot = LLFS_COLLECT_LATENCY(
-        this->metrics_.prepare_slot_append_latency,
-        this->slot_writer_.append(grant, std::move(prepared_job),
-                                  [this, &prev_user_slot](StatusOr<SlotRange> slot_range) {
-                                    if (slot_range.ok()) {
-                                      prev_user_slot =
-                                          this->latest_user_slot_.exchange(slot_range->lower_bound);
-                                    }
-                                    return slot_range;
-                                  }));
-=======
     // Acquired in the post-commit-fn of the prepare slot; prevents the trimmer from having to
     // deal with unresolved jobs.
     //
@@ -566,7 +533,6 @@
               }
               return slot_range;
             }));
->>>>>>> abe1a494
 
     const auto grant_size_after_prepare = grant.size();
 
@@ -577,51 +543,13 @@
         BATT_CHECK(sequencer->set_error(prepare_slot.status()))
             << "each slot within a sequence may only be set once!";
       } else {
-<<<<<<< HEAD
-        BATT_CHECK(sequencer->set_current(*prepare_slot))
-=======
         BATT_CHECK(sequencer->set_current(prepare_slot->slot.offset))
->>>>>>> abe1a494
             << "each slot within a sequence may only be set once!";
       }
     }
 
     BATT_REQUIRE_OK(prepare_slot);
 
-<<<<<<< HEAD
-    BATT_CHECK(prev_user_slot);
-    BATT_CHECK(slot_at_most(*prev_user_slot, prepare_slot->lower_bound))
-        << BATT_INSPECT(prev_user_slot) << BATT_INSPECT(prepare_slot);
-
-    BATT_DEBUG_INFO("flushing PrepareJob slot to storage");
-
-    Status sync_prepare =
-        LLFS_COLLECT_LATENCY(this->metrics_.prepare_slot_sync_latency,
-                             this->slot_writer_.sync(LogReadMode::kDurable,
-                                                     SlotUpperBoundAt{prepare_slot->upper_bound}));
-
-    BATT_REQUIRE_OK(sync_prepare);
-
-    //+++++++++++-+-+--+----- --- -- -  -  -   -
-    // Phase 2a: Commit the job; this writes new pages, updates ref counts, and
-    // deletes dropped pages.
-    //
-    BATT_DEBUG_INFO("committing PageCacheJob");
-
-    const JobCommitParams params{
-        .caller_uuid = &this->get_volume_uuid(),
-        .caller_slot = prepare_slot->lower_bound,
-        .recycler = as_ref(*this->recycler_),
-        .recycle_grant = nullptr,
-        .recycle_depth = -1,
-    };
-
-    Status commit_job_result = commit(std::move(appendable.job), params, Caller::Unknown,
-                                      *prev_user_slot, &this->durable_user_slot_);
-
-    BATT_REQUIRE_OK(commit_job_result);
-
-=======
     const slot_offset_type prepare_slot_offset = prepare_slot->slot.offset.lower_bound;
 
     BATT_CHECK(trim_lock);
@@ -657,24 +585,10 @@
 
     BATT_REQUIRE_OK(commit_job_result);
 
->>>>>>> abe1a494
     //+++++++++++-+-+--+----- --- -- -  -  -   -
     // Phase 2b: Write the commit slot.
     //
     BATT_DEBUG_INFO("writing commit slot");
-<<<<<<< HEAD
-
-    StatusOr<SlotRange> commit_slot =
-        this->slot_writer_.append(grant, PackedCommitJob{
-                                             .reserved_ = {},
-                                             .prepare_slot = prepare_slot->lower_bound,
-                                         });
-
-    BATT_REQUIRE_OK(commit_slot);
-
-    return SlotRange{
-        .lower_bound = prepare_slot->lower_bound,
-=======
 
     StatusOr<SlotRange> commit_slot =
         this->slot_writer_->append(grant, CommitJob{
@@ -686,7 +600,6 @@
 
     return SlotRange{
         .lower_bound = prepare_slot->slot.offset.lower_bound,
->>>>>>> abe1a494
         .upper_bound = commit_slot->upper_bound,
     };
   }();
