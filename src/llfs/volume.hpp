//#=##=##=#==#=#==#===#+==#+==========+==+=+=+=+=+=++=+++=+++++=-++++=-+++++++++++
//
// Part of the LLFS Project, under Apache License v2.0.
// See https://www.apache.org/licenses/LICENSE-2.0 for license information.
// SPDX short identifier: Apache-2.0
//
//+++++++++++-+-+--+----- --- -- -  -  -   -

#pragma once
#ifndef LLFS_VOLUME_HPP
#define LLFS_VOLUME_HPP

#include <llfs/finalized_page_cache_job.hpp>
#include <llfs/log_device.hpp>
#include <llfs/packable_ref.hpp>
#include <llfs/page_cache.hpp>
#include <llfs/page_cache_job.hpp>
#include <llfs/page_recycler.hpp>
#include <llfs/slot.hpp>
#include <llfs/slot_lock_manager.hpp>
#include <llfs/slot_sequencer.hpp>
#include <llfs/volume_events.hpp>
#include <llfs/volume_metrics.hpp>
#include <llfs/volume_options.hpp>
#include <llfs/volume_reader.hpp>
#include <llfs/volume_reader.ipp>
#include <llfs/volume_trimmer.hpp>

#include <batteries/async/grant.hpp>
#include <batteries/async/task_scheduler.hpp>
#include <batteries/shared_ptr.hpp>

#include <memory>
#include <type_traits>

namespace llfs {

struct VolumeRecoverParams {
  batt::TaskScheduler* scheduler;
  VolumeOptions options;
  batt::SharedPtr<PageCache> cache;
  LogDeviceFactory* root_log_factory;
  LogDeviceFactory* recycler_log_factory;
  std::shared_ptr<SlotLockManager> trim_control;
};

//=#=#==#==#===============+=+=+=+=++=++++++++++++++-++-+--+-+----+---------------
//
class Volume
{
 public:
  friend class VolumeReader;

  //==#==========+==+=+=++=+++++++++++-+-+--+----- --- -- -  -  -   -

  // Read the Volume state from the passed log devices and resolve any pending jobs by committing or
  // rolling back so the Volume is in a clean state.
  //
  static StatusOr<std::unique_ptr<Volume>> recover(
      VolumeRecoverParams&& params, const VolumeReader::SlotVisitorFn& slot_visitor_fn);

  //==#==========+==+=+=++=+++++++++++-+-+--+----- --- -- -  -  -   -

  ~Volume() noexcept;

  // Initiates an asynchronous shutdown of the Volume and all associated background Tasks.
  //
  void halt();

  // Waits for all activity to be stopped on this Volume.  `halt()` must be called, or `join()` will
  // never return.
  //
  void join();

  // The VolumeOptions used to create/recover this volume.
  //
  const VolumeOptions& options() const;

  // Returns the UUID for this volume.
  //
  const boost::uuids::uuid& get_volume_uuid() const;

  // Returns the UUID for this volume's recycler log.
  //
  const boost::uuids::uuid& get_recycler_uuid() const;

  // Returns the UUID for this volume's trimmer task.
  //
  const boost::uuids::uuid& get_trimmer_uuid() const;

  // Reserve `size` bytes in the log for future appends.
  //
  StatusOr<batt::Grant> reserve(u64 size, batt::WaitForResource wait_for_log_space);

  // Returns the number of bytes needed to append `payload`.
  //
  u64 calculate_grant_size(const PackableRef& payload) const;

  // Returns the number of bytes needed to append `payload`.
  //
  u64 calculate_grant_size(const std::string_view& payload) const;

  // Returns the number of bytes needed to append `prepare_job`.
  //
  u64 calculate_grant_size(const AppendableJob& appendable) const;

  // Atomically append a new slot containing `payload` to the end of the root log.
  //
  StatusOr<SlotRange> append(const PackableRef& payload, batt::Grant& grant);

  // Atomically append a new slot containing `payload` to the end of the root log.
  //
  StatusOr<SlotRange> append(const std::string_view& payload, batt::Grant& grant);

  // Create a new PageCacheJob for writing new pages via the WAL of this Volume.
  //
  std::unique_ptr<PageCacheJob> new_job() const;

  // Atomically append a new slot containing `payload` to the end of the root log, committing the
  // job contained in `prepare_job`.
  //
  StatusOr<SlotRange> append(AppendableJob&& appendable_job, batt::Grant& grant,
                             Optional<SlotSequencer>&& prepare_slot_sequencer = None,
                             u64* total_spent = nullptr);

  // Overload to prevent confusion.
  //
  struct PrepareJob_must_be_passed_to_Volume_append_by_move* append(
      const AppendableJob&, batt::Grant&, Optional<SlotSequencer>&& = None);

  // Returns a new VolumeReader for the given slot range and durability level.  This can be used to
  // read raw user-level slot data; if you want to read typed user slots, use `typed_reader`
  // instead.
  //
  StatusOr<VolumeReader> reader(const SlotRangeSpec& slot_range, LogReadMode mode);

  // Returns a new TypedVolumeReader for reading user-level packed slot data from the root log.  `T`
  // should be a PackedVariant type.
  //
  template <typename T>
  StatusOr<TypedVolumeReader<T>> typed_reader(const SlotRangeSpec& slot_range, LogReadMode mode,
                                              batt::StaticType<T> = {});

  // Blocks until the Volume is closed/failed, or the root log trim position has reached the
  // specified lower bound.
  //
  Status await_trim(slot_offset_type slot_lower_bound);

  /** \brief Returns the current root log trim position.
   */
  slot_offset_type get_trim_pos() const noexcept;

  /** \brief Causes trim to be delayed by the specified number of bytes.  The default is 0.
   */
  void set_trim_delay(u64 byte_count);

  // Returns the PageCache associated with this Volume.
  //
  PageCache& cache() const;

  // Set the Volume's minimum trim position.  The log will be trimmed when all slot read locks for a
  // given SlotRange have been released; this method only releases one such lock.
  //
  Status trim(slot_offset_type slot_lower_bound);

  // Returns a reference to the root log lock manager, to allow users to obtain read locks on
  // arbitrary SlotRanges of the root log without the overhead of creating a full VolumeReader.
  //
  SlotLockManager& trim_control();

  // Blocks until the root log has reached the given durability level at the given slot offset.
  //
  StatusOr<SlotRange> sync(LogReadMode mode, SlotUpperBoundAt event);

  // Convenience.
  //
  StatusOr<SlotRange> sync(StatusOr<SlotRange> slot_range);

  // Acquires a read lock on a the given slot offset range within the log, to prevent premature
  // trimming while that segment is being read.
  //
  StatusOr<SlotReadLock> lock_slots(const SlotRangeSpec& slot_range, LogReadMode mode,
                                    Optional<const char*> lock_holder);

  // Convenience.
  //
  StatusOr<SlotReadLock> lock_slots(const SlotRange& slot_range, LogReadMode mode,
                                    Optional<const char*> lock_holder);

  // Returns the number of free bytes in the root log.
  //
  u64 root_log_space() const;

  // Returns the number of valid (committed) bytes in the root log.
  //
  u64 root_log_size() const;

  // Returns the total byte size of the root log; capacity == space + size.
  //
  u64 root_log_capacity() const;

  // Returns the current valid slot offset range for the root log at the specified durability level.
  //
  SlotRange root_log_slot_range(LogReadMode mode) const;

  // Returns diagnostic metrics for this Volume's PageRecycler.
  //
  const PageRecycler::Metrics& page_recycler_metrics() const;

<<<<<<< HEAD
  /** \brief Returns the root log data corresponding to the given slot read lock.
   *
   * The returned buffer is valid only as long as the lock is held.
   */
  StatusOr<ConstBuffer> get_root_log_data(const SlotReadLock& read_lock,
                                          Optional<SlotRange> slot_range = None) const;

  //----- --- -- -  -  -   -
  // FOR TESTING ONLY
  //
  LogDevice& root_log() const noexcept
  {
    return *this->root_log_;
  }
  //----- --- -- -  -  -   -
=======
  LogDevice& root_log() const noexcept
  {
    return *(this->root_log_);
  }
>>>>>>> 3b6c1be4

 private:
  explicit Volume(batt::TaskScheduler& task_scheduler, const VolumeOptions& options,
                  const boost::uuids::uuid& volume_uuid, batt::SharedPtr<PageCache>&& page_cache,
                  std::shared_ptr<SlotLockManager>&& trim_control,
                  std::unique_ptr<PageCache::PageDeleterImpl>&& page_deleter,
                  std::unique_ptr<LogDevice>&& root_log, std::unique_ptr<PageRecycler>&& recycler,
                  const boost::uuids::uuid& trimmer_uuid,
                  const VolumeTrimmer::RecoveryVisitor& trimmer_recovery_visitor) noexcept;

  // Launch background tasks associated with this Volume.
  //
  void start();

  //+++++++++++-+-+--+----- --- -- -  -  -   -

  // TaskScheduler used to launch all background tasks that are created after recovery.
  //
  batt::TaskScheduler& task_scheduler_;

  // Configuration options for this volume.
  //
  VolumeOptions options_;

  // The unique identifier for this volume.
  //
  const boost::uuids::uuid volume_uuid_;

  // Run-time health and performance metrics for this volume.
  //
  VolumeMetrics metrics_;

  // The cache backing this volume.
  //
  batt::SharedPtr<PageCache> cache_;

  // Tracks all readers so that we don't prematurely trim the log.
  //
  std::shared_ptr<SlotLockManager> trim_control_;

  // Links to `cache_` on behalf of `recycler_`.
  //
  std::unique_ptr<PageCache::PageDeleterImpl> page_deleter_;

  // The root WAL for the volume.
  //
  std::unique_ptr<LogDevice> root_log_;

  // Controls log trimming.  Volume::trim() updates this object.
  //
  batt::Mutex<SlotReadLock> trim_lock_;

  // Recycles pages that are dereferenced by this volume.
  //
  std::unique_ptr<PageRecycler> recycler_;

  // Appends new slots to the root log.
  //
  TypedSlotWriter<VolumeEventVariant> slot_writer_;

  // Refreshes volume config slots and trims the root log.
  //
  VolumeTrimmer trimmer_;

  // Task that runs `trimmer_` continuously in the background.
  //
  Optional<batt::Task> trimmer_task_;

  // Tracks the latest job appended.
  //
  std::atomic<slot_offset_type> latest_user_slot_{0};

  // Tracks the latest job that is durable (will-commit).
  //
  batt::Watch<slot_offset_type> durable_user_slot_{0};
};

}  // namespace llfs

#endif  // LLFS_VOLUME_HPP

#include <llfs/volume.ipp><|MERGE_RESOLUTION|>--- conflicted
+++ resolved
@@ -207,7 +207,6 @@
   //
   const PageRecycler::Metrics& page_recycler_metrics() const;
 
-<<<<<<< HEAD
   /** \brief Returns the root log data corresponding to the given slot read lock.
    *
    * The returned buffer is valid only as long as the lock is held.
@@ -215,20 +214,10 @@
   StatusOr<ConstBuffer> get_root_log_data(const SlotReadLock& read_lock,
                                           Optional<SlotRange> slot_range = None) const;
 
-  //----- --- -- -  -  -   -
-  // FOR TESTING ONLY
-  //
-  LogDevice& root_log() const noexcept
-  {
-    return *this->root_log_;
-  }
-  //----- --- -- -  -  -   -
-=======
   LogDevice& root_log() const noexcept
   {
     return *(this->root_log_);
   }
->>>>>>> 3b6c1be4
 
  private:
   explicit Volume(batt::TaskScheduler& task_scheduler, const VolumeOptions& options,
