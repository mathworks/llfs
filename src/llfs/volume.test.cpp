--- conflicted
+++ resolved
@@ -773,18 +773,6 @@
   test_volume->join();
 }
 
-<<<<<<< HEAD
-//==#==========+==+=+=++=+++++++++++-+-+--+----- --- -- -  -  -   -
-//
-void run_recovery_sim(u32 seed)
-{
-  using RecoverySimTestSlot = llfs::PackedVariant<llfs::PackedPageId>;
-
-  const auto pages_per_device = llfs::PageCount{4};
-
-  std::mt19937 rng{seed};
-  
-=======
 //=#=#==#==#===============+=+=+=+=++=++++++++++++++-++-+--+-+----+---------------
 
 class VolumeSimTest : public ::testing::Test
@@ -952,7 +940,6 @@
 {
   std::mt19937 rng{seed};
 
->>>>>>> 04a0d07d
   llfs::StorageSimulation sim{batt::StateMachineEntropySource{
       /*entropy_fn=*/[&rng](usize min_value, usize max_value) -> usize {
         std::uniform_int_distribution<usize> pick_value{min_value, max_value};
@@ -962,30 +949,14 @@
   // Add three page devices so we can verify that the ref counts are correctly recovered from
   // a subset.
   //
-<<<<<<< HEAD
-  sim.add_page_arena(pages_per_device, llfs::PageSize{1 * kKiB});
-  sim.add_page_arena(pages_per_device, llfs::PageSize{2 * kKiB});
-  sim.add_page_arena(pages_per_device, llfs::PageSize{4 * kKiB});
-=======
   sim.add_page_arena(this->pages_per_device, llfs::PageSize{1 * kKiB});
   sim.add_page_arena(this->pages_per_device, llfs::PageSize{2 * kKiB});
   sim.add_page_arena(this->pages_per_device, llfs::PageSize{4 * kKiB});
->>>>>>> 04a0d07d
 
   sim.register_page_layout(llfs::PageGraphNodeView::page_layout_id(),
                            llfs::PageGraphNodeView::page_reader());
 
   const auto main_task_fn = [&] {
-<<<<<<< HEAD
-    // We will need the first_page_id for later.
-    //
-    llfs::PageId first_page_id, second_root_page_id, third_page_id;
-    batt::Status pre_crash_status;
-    bool second_job_will_commit = false;
-    bool second_job_will_not_commit = true;
-
-=======
->>>>>>> 04a0d07d
     // Create the simulated Volume.
     //
     {
@@ -1000,53 +971,7 @@
 
       llfs::Volume& volume = **recovered_volume;
 
-<<<<<<< HEAD
-      // Commit one job with a page from the 1kb device.
-      //
-      {
-        std::unique_ptr<llfs::PageCacheJob> job = volume.new_job();
-
-        ASSERT_NE(job, nullptr);
-
-        batt::StatusOr<llfs::PageGraphNodeBuilder> page_builder =
-            llfs::PageGraphNodeBuilder::from_new_page(job->new_page(
-                llfs::PageSize{1 * kKiB}, batt::WaitForResource::kFalse, /*callers=*/0));
-
-        ASSERT_TRUE(page_builder.ok()) << BATT_INSPECT(page_builder.status());
-
-        batt::StatusOr<llfs::PinnedPage> pinned_page = std::move(*page_builder).build(*job);
-
-        ASSERT_TRUE(pinned_page.ok()) << BATT_INSPECT(pinned_page.status());
-
-        // Save the page_id so we can use it later.
-        //
-        first_page_id = pinned_page->page_id();
-
-        auto slot_data =
-            llfs::pack_as_variant<RecoverySimTestSlot>(llfs::PackedPageId ::from(first_page_id));
-
-        batt::StatusOr<llfs::AppendableJob> appendable_job =
-            llfs::make_appendable_job(std::move(job), llfs::PackableRef{slot_data});
-
-        ASSERT_TRUE(appendable_job.ok()) << BATT_INSPECT(appendable_job.status());
-
-        batt::StatusOr<batt::Grant> slot_grant = volume.reserve(
-            volume.calculate_grant_size(*appendable_job), batt::WaitForResource::kFalse);
-
-        ASSERT_TRUE(slot_grant.ok()) << BATT_INSPECT(slot_grant.status());
-
-        sim.log_event("appending first job...");
-
-        batt::StatusOr<llfs::SlotRange> slot_range =
-            volume.append(std::move(*appendable_job), *slot_grant);
-
-        ASSERT_TRUE(slot_range.ok()) << BATT_INSPECT(slot_range.status());
-
-        sim.log_event("first job successfully appended! slot_range=", *slot_range);
-      }
-=======
       ASSERT_NO_FATAL_FAILURE(this->commit_first_job(sim, volume));
->>>>>>> 04a0d07d
 
       // Now that the initial job has been committed, allow failures to be injected into the
       // simulation (according to our entropy source).
@@ -1056,77 +981,7 @@
       // Commit another job with two new pages: one that references first_page_id and is
       // referenced by the other one, which is referenced from the root log.
       //
-<<<<<<< HEAD
-      pre_crash_status = [&]() -> batt::Status {
-        std::unique_ptr<llfs::PageCacheJob> job = volume.new_job();
-        BATT_CHECK_NOT_NULLPTR(job);
-
-        //----- --- -- -  -  -   -
-        // Build the 4k page; this will reference the 1k page, and be referenced from the 2k
-        // page.
-        //
-        batt::StatusOr<llfs::PageGraphNodeBuilder> page_4k_builder =
-            llfs::PageGraphNodeBuilder::from_new_page(job->new_page(
-                llfs::PageSize{4 * kKiB}, batt::WaitForResource::kFalse, /*callers=*/0));
-
-        BATT_REQUIRE_OK(page_4k_builder);
-
-        page_4k_builder->add_page(first_page_id);
-
-        batt::StatusOr<llfs::PinnedPage> pinned_page_4k = std::move(*page_4k_builder).build(*job);
-        BATT_REQUIRE_OK(pinned_page_4k);
-
-        third_page_id = pinned_page_4k->page_id();
-
-        //----- --- -- -  -  -   -
-        // Build the 2k page; this will be referenced from the log.
-        //
-        batt::StatusOr<llfs::PageGraphNodeBuilder> page_2k_builder =
-            llfs::PageGraphNodeBuilder::from_new_page(job->new_page(
-                llfs::PageSize{2 * kKiB}, batt::WaitForResource::kFalse, /*callers=*/0));
-
-        BATT_REQUIRE_OK(page_2k_builder);
-
-        page_2k_builder->add_page(pinned_page_4k->page_id());
-
-        batt::StatusOr<llfs::PinnedPage> pinned_page_2k = std::move(*page_2k_builder).build(*job);
-        BATT_REQUIRE_OK(pinned_page_2k);
-
-        second_root_page_id = pinned_page_2k->page_id();
-
-        //----- --- -- -  -  -   -
-
-        auto slot_data = llfs::pack_as_variant<RecoverySimTestSlot>(
-            llfs::PackedPageId::from(second_root_page_id));
-
-        batt::StatusOr<llfs::AppendableJob> appendable_job =
-            llfs::make_appendable_job(std::move(job), llfs::PackableRef{slot_data});
-
-        BATT_REQUIRE_OK(appendable_job);
-
-        batt::StatusOr<batt::Grant> slot_grant = volume.reserve(
-            volume.calculate_grant_size(*appendable_job), batt::WaitForResource::kFalse);
-
-        BATT_REQUIRE_OK(slot_grant);
-
-        sim.log_event("appending second job...");
-
-        second_job_will_not_commit = false;
-
-        batt::StatusOr<llfs::SlotRange> slot_range =
-            volume.append(std::move(*appendable_job), *slot_grant);
-
-        BATT_REQUIRE_OK(slot_range);
-
-        sim.log_event("second job successfully appended! slot_range=", *slot_range);
-
-        second_job_will_commit = true;
-
-        return batt::OkStatus();
-      }();
-=======
       this->pre_crash_status = this->commit_second_job_pre_crash(sim, volume);
->>>>>>> 04a0d07d
 
       // Simulate a full crash and recovery.
       //
@@ -1137,185 +992,16 @@
       volume.halt();
       volume.join();
     }
-<<<<<<< HEAD
-    EXPECT_TRUE(first_page_id.is_valid());
-=======
     EXPECT_TRUE(this->first_page_id.is_valid());
->>>>>>> 04a0d07d
 
     // Recover system state, post-crash.
     //
     sim.set_inject_failures_mode(false);
     {
-<<<<<<< HEAD
-      // State variables to track how much we have recovered.
-      //
-      bool recovered_first_page = false;
-      bool recovered_second_page = false;
-      bool no_unknown_pages = true;
-
-      const auto slot_visit_fn = [&](const llfs::SlotParse slot, const llfs::PageId& page_id) {
-        if (page_id == first_page_id) {
-          recovered_first_page = true;
-        } else if (page_id == second_root_page_id) {
-          recovered_second_page = true;
-        } else {
-          no_unknown_pages = false;
-        }
-        return batt::OkStatus();
-      };
-
-=======
->>>>>>> 04a0d07d
       // Recover the Volume.
       //
       batt::StatusOr<std::unique_ptr<llfs::Volume>> recovered_volume = sim.get_volume(
           "TestVolume",
-<<<<<<< HEAD
-          llfs::TypedSlotReader<RecoverySimTestSlot>::make_slot_visitor(slot_visit_fn));
-
-      ASSERT_TRUE(recovered_volume.ok()) << BATT_INSPECT(recovered_volume.status());
-
-      llfs::Volume& volume = **recovered_volume;
-
-      // It's possible that the simulated crash happened before the commit slot was flushed;
-      // even if so, the job should still be durable, so the commit slot would have been
-      // written during recovery, so we can create a reader and scan for it now.
-      //
-      if (!recovered_first_page || !recovered_second_page) {
-        batt::StatusOr<llfs::TypedVolumeReader<RecoverySimTestSlot>> volume_reader =
-            volume.typed_reader(
-                llfs::SlotRangeSpec{.lower_bound = batt::None, .upper_bound = batt::None},
-                llfs::LogReadMode::kDurable, batt::StaticType<RecoverySimTestSlot>{});
-
-        ASSERT_TRUE(volume_reader.ok()) << BATT_INSPECT(volume_reader.status());
-
-        volume_reader->consume_typed_slots(batt::WaitForResource::kFalse, slot_visit_fn)
-            .IgnoreError();
-      }
-      EXPECT_TRUE(recovered_first_page);
-      EXPECT_TRUE(no_unknown_pages);
-
-      if (second_job_will_not_commit) {
-        EXPECT_FALSE(recovered_second_page);
-      }
-      if (second_job_will_commit) {
-        EXPECT_TRUE(recovered_second_page);
-      }
-      if (recovered_second_page) {
-        EXPECT_FALSE(second_job_will_not_commit);
-
-        for (const llfs::PageArena& arena : sim.cache()->arenas_for_page_size(1 * kKiB)) {
-          EXPECT_EQ(arena.allocator().free_pool_size(), pages_per_device - 1);
-          EXPECT_EQ(arena.allocator().get_ref_count(first_page_id).first, 3);
-          ASSERT_TRUE(sim.has_data_for_page_id(first_page_id).ok());
-          EXPECT_TRUE(*sim.has_data_for_page_id(first_page_id));
-        }
-        for (const llfs::PageArena& arena : sim.cache()->arenas_for_page_size(2 * kKiB)) {
-          EXPECT_EQ(arena.allocator().free_pool_size(), pages_per_device - 1);
-          EXPECT_EQ(arena.allocator().get_ref_count(second_root_page_id).first, 2);
-          ASSERT_TRUE(sim.has_data_for_page_id(second_root_page_id).ok());
-          EXPECT_TRUE(*sim.has_data_for_page_id(second_root_page_id));
-        }
-        for (const llfs::PageArena& arena : sim.cache()->arenas_for_page_size(4 * kKiB)) {
-          EXPECT_EQ(arena.allocator().free_pool_size(), pages_per_device - 1);
-          EXPECT_EQ(arena.allocator().get_ref_count(third_page_id).first, 2);
-          ASSERT_TRUE(sim.has_data_for_page_id(third_page_id).ok());
-          EXPECT_TRUE(*sim.has_data_for_page_id(third_page_id));
-        }
-      } else {
-        for (const llfs::PageArena& arena : sim.cache()->arenas_for_page_size(1 * kKiB)) {
-          EXPECT_EQ(arena.allocator().free_pool_size(), pages_per_device - 1);
-          EXPECT_EQ(arena.allocator().get_ref_count(first_page_id).first, 2);
-          ASSERT_TRUE(sim.has_data_for_page_id(first_page_id).ok());
-          EXPECT_TRUE(*sim.has_data_for_page_id(first_page_id));
-        }
-        for (const llfs::PageArena& arena : sim.cache()->arenas_for_page_size(2 * kKiB)) {
-          EXPECT_EQ(arena.allocator().free_pool_size(), pages_per_device);
-          if (second_root_page_id.is_valid()) {
-            EXPECT_EQ(arena.allocator().get_ref_count(second_root_page_id).first, 0);
-            ASSERT_TRUE(sim.has_data_for_page_id(second_root_page_id).ok());
-            EXPECT_FALSE(*sim.has_data_for_page_id(second_root_page_id));
-          }
-        }
-        for (const llfs::PageArena& arena : sim.cache()->arenas_for_page_size(4 * kKiB)) {
-          EXPECT_EQ(arena.allocator().free_pool_size(), pages_per_device);
-          if (third_page_id.is_valid()) {
-            EXPECT_EQ(arena.allocator().get_ref_count(third_page_id).first, 0);
-            ASSERT_TRUE(sim.has_data_for_page_id(third_page_id).ok());
-            EXPECT_FALSE(*sim.has_data_for_page_id(third_page_id));
-          }
-        }
-      }
-      if (!second_job_will_not_commit) {
-        EXPECT_TRUE(second_root_page_id.is_valid());
-        EXPECT_TRUE(third_page_id.is_valid());
-      }
-      EXPECT_EQ(second_root_page_id.is_valid(), third_page_id.is_valid());
-    }
-  };
-
-  sim.run_main_task(main_task_fn);
-}
-
-//=#=#==#==#===============+=+=+=+=++=++++++++++++++-++-+--+-+----+---------------
-TEST(VolumeSimTest, RecoverySimulation)
-{
-  static const u32 kInitialSeed =  //
-      batt::getenv_as<u32>("LLFS_VOLUME_SIM_SEED").value_or(253689123);
-
-  static const u32 kNumSeeds =  //
-      batt::getenv_as<u32>("LLFS_VOLUME_SIM_COUNT").value_or(256);
-
-  static const u32 kCpuPin =  //
-      batt::getenv_as<u32>("LLFS_VOLUME_SIM_CPU").value_or(0);
-
-  static const usize kNumThreads =  //
-      batt::getenv_as<u32>("LLFS_VOLUME_SIM_THREADS")
-          .value_or(std::min<usize>(8, std::thread::hardware_concurrency()));
-
-  static const bool kMultiProcess =  //
-      batt::getenv_as<bool>("LLFS_VOLUME_SIM_MULTI_PROCESS").value_or(false);
-
-  static const u32 kNumSeedsPerThread = (kNumSeeds + kNumThreads - 1) / kNumThreads;
-
-  std::vector<std::thread> threads;
-
-  if (kMultiProcess) {
-    for (usize thread_i = 0; thread_i < kNumThreads; thread_i += 1) {
-      std::string command = batt::to_string(                                      //
-          "LLFS_VOLUME_SIM_SEED=", kInitialSeed + kNumSeedsPerThread * thread_i,  //
-          " LLFS_VOLUME_SIM_COUNT=", kNumSeedsPerThread,                          //
-          " LLFS_VOLUME_SIM_CPU=", thread_i,                                      //
-          " LLFS_VOLUME_SIM_THREADS=1",                                           //
-          " LLFS_VOLUME_SIM_MULTI_PROCESS=0",                                     //
-          " GTEST_FILTER=VolumeSimTest.RecoverySimulation",                       //
-          " bin/llfs_Test");
-
-      std::cout << command << std::endl;
-
-      threads.emplace_back([command] {
-        EXPECT_EQ(0, std::system(command.c_str()));
-      });
-    }
-  } else {
-    for (usize thread_i = 0; thread_i < kNumThreads; thread_i += 1) {
-      threads.emplace_back([thread_i] {
-        batt::pin_thread_to_cpu((thread_i + kCpuPin) % std::thread::hardware_concurrency())
-            .IgnoreError();
-        const u32 first_seed = kInitialSeed + kNumSeedsPerThread * thread_i;
-        const u32 last_seed = first_seed + kNumSeedsPerThread;
-        for (u32 seed = first_seed; seed < last_seed; ++seed) {
-          ASSERT_NO_FATAL_FAILURE(run_recovery_sim(seed));
-        }
-      });
-    }
-  }
-
-  for (auto& t : threads) {
-    t.join();
-  }
-=======
           llfs::TypedSlotReader<RecoverySimTestSlot>::make_slot_visitor(this->get_slot_visitor()));
 
       ASSERT_TRUE(recovered_volume.ok()) << BATT_INSPECT(recovered_volume.status());
@@ -1530,7 +1216,6 @@
   sim.log_event("appending job with root_page_id=", root_page_id, "...");
 
   return volume.append(std::move(appendable_job), slot_grant);
->>>>>>> 04a0d07d
 }
 
 }  // namespace