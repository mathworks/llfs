--- conflicted
+++ resolved
@@ -257,20 +257,6 @@
 LLFS_SIMPLE_PACKED_TYPE(PackedVolumeFormatUpgrade);
 
 //=#=#==#==#===============+=+=+=+=++=++++++++++++++-++-+--+-+----+---------------
-<<<<<<< HEAD
-// The "prepare" phase slot written to a log when transactionally appending a PageCacheJob with user
-// data (T).
-//
-struct PrepareJob {
-  BoxedSeq<PageId> new_page_ids;
-  BoxedSeq<PageId> deleted_page_ids;
-  BoxedSeq<page_device_id_int> page_device_ids;
-
-  // This is the source of both the opaque user data at the end of the slot and the `root_page_ids`
-  // in PackedPrepareJob.
-  //
-  PackableRef user_data;
-=======
 /** \brief Written and flushed to the Volume WAL before trimming a segment of the log.  This allows
  * correct recovery in the case where a trim operation that needs to make page ref_count updates is
  * interrupted by shutdown.
@@ -282,7 +268,6 @@
 struct PackedVolumeTrimEvent {
   PackedSlotOffset old_trim_pos;
   PackedSlotOffset new_trim_pos;
->>>>>>> 06d087da
 };
 
 BATT_STATIC_ASSERT_EQ(sizeof(PackedVolumeTrimEvent), 16);
