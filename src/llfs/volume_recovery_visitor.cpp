//#=##=##=#==#=#==#===#+==#+==========+==+=+=+=+=+=++=+++=+++++=-++++=-+++++++++++
//
// Part of the LLFS Project, under Apache License v2.0.
// See https://www.apache.org/licenses/LICENSE-2.0 for license information.
// SPDX short identifier: Apache-2.0
//
//+++++++++++-+-+--+----- --- -- -  -  -   -

#include <llfs/volume_recovery_visitor.hpp>
//

#include <map>

namespace llfs {

//==#==========+==+=+=++=+++++++++++-+-+--+----- --- -- -  -  -   -
//
/*explicit*/ VolumeRecoveryVisitor::VolumeRecoveryVisitor(
    VolumeReader::SlotVisitorFn&& slot_recovery_fn, VolumePendingJobsMap& pending_jobs) noexcept
    : VolumeSlotDemuxer<NoneType>{std::move(slot_recovery_fn), pending_jobs}
{
}

//==#==========+==+=+=++=+++++++++++-+-+--+----- --- -- -  -  -   -
//
StatusOr<NoneType> VolumeRecoveryVisitor::on_volume_attach(const SlotParse& /*slot*/,
                                                           const PackedVolumeAttachEvent& attach)
{
  this->device_attachments.emplace(attach.id);
  return None;
}

//==#==========+==+=+=++=+++++++++++-+-+--+----- --- -- -  -  -   -
//
StatusOr<NoneType> VolumeRecoveryVisitor::on_volume_detach(const SlotParse& /*slot*/,
                                                           const PackedVolumeDetachEvent& detach)
{
  this->device_attachments.erase(detach.id);
  return None;
}

//==#==========+==+=+=++=+++++++++++-+-+--+----- --- -- -  -  -   -
//
StatusOr<NoneType> VolumeRecoveryVisitor::on_volume_ids(const SlotParse& slot,
                                                        const PackedVolumeIds& ids)
{
  this->ids = SlotWithPayload<PackedVolumeIds>{
      .slot_range = slot.offset,
      .payload = ids,
  };
  return None;
}

// TODO[tastolfi 2022-11-18] on_volume_trim;

//==#==========+==+=+=++=+++++++++++-+-+--+----- --- -- -  -  -   -
//
Status VolumeRecoveryVisitor::resolve_pending_jobs(PageCache& cache, PageRecycler& recycler,
                                                   const boost::uuids::uuid& volume_uuid,
                                                   TypedSlotWriter<VolumeEventVariant>& slot_writer,
                                                   batt::Grant& grant)
{
  Optional<slot_offset_type> slot_upper_bound;

  const auto& unsorted_pending_jobs = this->get_pending_jobs();
  std::map<slot_offset_type, SlotParseWithPayload<Ref<const PackedPrepareJob>>, SlotLess>
      pending_jobs(unsorted_pending_jobs.begin(), unsorted_pending_jobs.end());

  while (!pending_jobs.empty()) {
    const auto& [prepare_slot, slot_with_payload] = *pending_jobs.begin();
    const Ref<const PackedPrepareJob> packed_prepare_job = slot_with_payload.payload;

    // Whether we commit or roll back, we will need a job.
    //
    std::unique_ptr<PageCacheJob> job = cache.new_job();

    // Keep track of the first fatal error we see.
    //
    Status overall_status = OkStatus();

    // See whether any ref count updates were flushed.
    //
    bool found_ref_count_updates =
        as_seq(*packed_prepare_job.get().page_device_ids)  //
        | seq::map([&](page_device_id_int page_device_id) -> bool {
            PageAllocator& page_allocator = cache.arena_for_device_id(page_device_id).allocator();
            Optional<PageAllocatorAttachmentStatus> attachment =
                page_allocator.get_client_attachment_status(volume_uuid);
            if (!attachment) {
              overall_status.Update(::llfs::make_status(StatusCode::kPageAllocatorNotAttached));
              return false;
            }
            return slot_at_least(attachment->user_slot, prepare_slot);
          })  //
        | seq::any_true();

    // If any device is not attached, its a fatal failure.
    //
    BATT_REQUIRE_OK(overall_status);

    // If any ref count update is found, then this job must have successfully written all of its new
    // pages and we will attempt to commit the job; otherwise, we roll it back.
    //
    if (!found_ref_count_updates) {
      //----- --- -- -  -  -   -
      LLFS_VLOG(1) << "Rolling back job at slot " << prepare_slot << "...";

<<<<<<< HEAD
      // Else (maybe) delete any pages that _did_ succeed, and then-and-only-then write a
=======
      // Delete any pages that were successfully written, and then-and-only-then write a
>>>>>>> 04a0d07d
      // rollback job slot.
      //
      Status drop_status = parallel_drop_pages(as_seq(*packed_prepare_job.get().new_page_ids)  //
                                                   | seq::map(BATT_OVERLOADS_OF(get_page_id))  //
                                                   | seq::collect_vec(),
                                               cache, job->job_id, Caller::Unknown);

      BATT_REQUIRE_OK(drop_status);

      StatusOr<SlotRange> rollback_slot =
          slot_writer.append(grant, PackedRollbackJob{
                                        .prepare_slot = prepare_slot,
                                    });

      BATT_REQUIRE_OK(rollback_slot);

      clamp_min_slot(&slot_upper_bound, rollback_slot->upper_bound);

      LLFS_VLOG(1) << "Successfully rolled back job at slot " << prepare_slot;

    } else {
      LLFS_VLOG(1) << "Committing job at slot " << prepare_slot << "...";

      //----- --- -- -  -  -   -
      // Call recover_page for all the new pages.
      //
      as_seq(*packed_prepare_job.get().new_page_ids)  //
          | seq::for_each([&](const PackedPageId& packed_page_id) {
              auto page_id = packed_page_id.as_page_id();
              Status recover_status = job->recover_page(page_id, volume_uuid, prepare_slot);
              overall_status.Update(recover_status);
            });

      // If any pages failed to load, that's a fatal failure.
      //
      BATT_REQUIRE_OK(overall_status);

      // Add the root page ids to the job so that ref counts will be recalculated correctly.
      //
      as_seq(*packed_prepare_job.get().root_page_ids)  //
          | seq::map(BATT_OVERLOADS_OF(get_page_id))   //
          | seq::for_each([&job](PageId page_id) {
              job->new_root(page_id);
            });

      // Commit the job!
      //
      Status commit_status = commit(std::move(job),
                                    JobCommitParams{
                                        .caller_uuid = &volume_uuid,
                                        .caller_slot = prepare_slot,
                                        .recycler = as_ref(recycler),
                                        .recycle_grant = nullptr,
                                        .recycle_depth = -1,
                                    },
                                    Caller::Unknown);

      BATT_REQUIRE_OK(commit_status);

      // Now we can write the commit slot.
      //
      StatusOr<SlotRange> commit_slot = slot_writer.append(grant, PackedCommitJob{
                                                                      .reserved_ = {},
                                                                      .prepare_slot = prepare_slot,
                                                                  });

      BATT_REQUIRE_OK(commit_slot);

      clamp_min_slot(&slot_upper_bound, commit_slot->upper_bound);

      LLFS_VLOG(1) << "Successfully recovered (committed) job at slot " << prepare_slot;
    }

    pending_jobs.erase(prepare_slot);

    // Make sure we flush any newly appended slots to the log.
    //
    if (slot_upper_bound) {
      BATT_REQUIRE_OK(slot_writer.sync(LogReadMode::kDurable, SlotUpperBoundAt{
                                                                  .offset = *slot_upper_bound,
                                                              }));
    }

  }  // while (!pending_jobs.empty())

  return OkStatus();
}

}  // namespace llfs<|MERGE_RESOLUTION|>--- conflicted
+++ resolved
@@ -105,11 +105,7 @@
       //----- --- -- -  -  -   -
       LLFS_VLOG(1) << "Rolling back job at slot " << prepare_slot << "...";
 
-<<<<<<< HEAD
-      // Else (maybe) delete any pages that _did_ succeed, and then-and-only-then write a
-=======
       // Delete any pages that were successfully written, and then-and-only-then write a
->>>>>>> 04a0d07d
       // rollback job slot.
       //
       Status drop_status = parallel_drop_pages(as_seq(*packed_prepare_job.get().new_page_ids)  //
