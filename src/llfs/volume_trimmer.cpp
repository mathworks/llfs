//#=##=##=#==#=#==#===#+==#+==========+==+=+=+=+=+=++=+++=+++++=-++++=-+++++++++++
//
// Part of the LLFS Project, under Apache License v2.0.
// See https://www.apache.org/licenses/LICENSE-2.0 for license information.
// SPDX short identifier: Apache-2.0
//
//+++++++++++-+-+--+----- --- -- -  -  -   -

#include <llfs/volume_trimmer.hpp>
//

#include <llfs/page_cache_job.hpp>
#include <llfs/slot_reader.hpp>
#include <llfs/volume_trimmed_region_visitor.hpp>
#include <llfs/volume_trimmer_recovery_visitor.hpp>

#include <batteries/stream_util.hpp>

namespace llfs {
namespace {

const usize kTrimEventGrantSize =
    packed_sizeof_slot_with_payload_size(sizeof(PackedVolumeTrimEvent));

}

//==#==========+==+=+=++=+++++++++++-+-+--+----- --- -- -  -  -   -
//
/*static*/ VolumeDropRootsFn VolumeTrimmer::make_default_drop_roots_fn(PageCache& cache,
                                                                       PageRecycler& recycler)
{
  return [&cache, &recycler](const boost::uuids::uuid& trimmer_uuid, slot_offset_type slot_offset,
                             Slice<const PageId> roots_to_trim) -> Status {
    // Create a job for the root set ref count updates.
    //
    std::unique_ptr<PageCacheJob> job = cache.new_job();

    LLFS_VLOG(1) << "Dropping PageId roots from the log..." << BATT_INSPECT(slot_offset)
                 << BATT_INSPECT(roots_to_trim.size());

    for (PageId page_id : roots_to_trim) {
      LLFS_VLOG(2) << " -- " << page_id;
      job->delete_root(page_id);
    }

    LLFS_VLOG(1) << "Committing job";
    BATT_DEBUG_INFO("[VolumeTrimmer] commit(PageCacheJob)");

    return commit(std::move(job),
                  JobCommitParams{
                      .caller_uuid = &trimmer_uuid,
                      .caller_slot = slot_offset,
                      .recycler = as_ref(recycler),
                      .recycle_grant = nullptr,
                      .recycle_depth = -1,
                  },
                  Caller::Tablet_checkpoint_reaper_task_main);
  };
}

//==#==========+==+=+=++=+++++++++++-+-+--+----- --- -- -  -  -   -
//
/*static*/ StatusOr<std::unique_ptr<VolumeTrimmer>> VolumeTrimmer::recover(
    const boost::uuids::uuid& trimmer_uuid,            //
    std::string&& name,                                //
    TrimDelayByteCount trim_delay,                     //
    LogDevice& volume_root_log,                        //
    TypedSlotWriter<VolumeEventVariant>& slot_writer,  //
    VolumeDropRootsFn&& drop_roots,                    //
    SlotLockManager& trim_control,                     //
    VolumeMetadataRefresher& metadata_refresher)
{
  // Recover VolumeTrimmer state.  It is important that we do this only once all jobs have been
  // resolved and metadata (such as attachments) has been appended.
  //
  std::unique_ptr<LogDevice::Reader> log_reader =
      volume_root_log.new_reader(/*slot_lower_bound=*/None, LogReadMode::kDurable);

  VolumeTrimmerRecoveryVisitor trimmer_visitor{/*trim_pos=*/log_reader->slot_offset()};
  {
    TypedSlotReader<VolumeEventVariant> slot_reader{*log_reader};
    StatusOr<usize> slots_read = slot_reader.run(batt::WaitForResource::kFalse,
                                                 [&trimmer_visitor](auto&&... args) -> Status {
                                                   BATT_REQUIRE_OK(trimmer_visitor(args...));
                                                   return batt::OkStatus();
                                                 });
    BATT_REQUIRE_OK(slots_read);
  };

  Optional<VolumeTrimEventInfo> trim_event_info = trimmer_visitor.get_trim_event_info();
  if (!trim_event_info) {
    log_reader = volume_root_log.new_reader(
        /*slot_lower_bound=*/None, LogReadMode::kDurable);

  } else {
    LLFS_VLOG(1) << "[VolumeTrimmer::recover] resolving partial trim:"
                 << BATT_INSPECT(trim_event_info);

    // A pending VolumeTrimEventInfo record was recovered from the log.  Scan the trimmed region and
    // complete the trim before creating the VolumeTrimmer object.
    //
    log_reader = volume_root_log.new_reader(
        /*slot_lower_bound=*/trim_event_info->trimmed_region_slot_range.lower_bound,
        LogReadMode::kDurable);

    const slot_offset_type trim_upper_bound =
        trim_event_info->trimmed_region_slot_range.upper_bound;

    TypedSlotReader<VolumeEventVariant> slot_reader{*log_reader};

    // have_trim_event_grant arg is set to true because, evidently, we had a trim event grant when
    // this was written!
    //
    StatusOr<VolumeTrimmedRegionInfo> trimmed_region_info = read_trimmed_region(
        slot_reader, metadata_refresher, HaveTrimEventGrant{true}, trim_upper_bound);

    BATT_REQUIRE_OK(trimmed_region_info);

    //----- --- -- -  -  -   -
    // Metadata is refreshed *after* writing the trim event, so it has already been done!
    //----- --- -- -  -  -   -

    // Sanity check; the scanned slot range should be the same as it was when the trim event
    // record was written.
    //
    BATT_CHECK_EQ(trim_event_info->trimmed_region_slot_range, trimmed_region_info->slot_range);

    // Normally the grant passed to `trim_volume_log` would subsume any portion of the trimmed log
    // region necessary to pay for the next trim event, but since we're going to allocate a new
    // grant inside VolumeTrimmer::VolumeTrimmer anyhow, this is just a formality.
    //
    // We preallocate the grant here because the trim even was already written, prior to recovery.
    //
    batt::Grant grant =
        BATT_OK_RESULT_OR_PANIC(slot_writer.reserve(0, batt::WaitForResource::kFalse));

    // Finish the partially completed trim.
    //
    BATT_REQUIRE_OK(trim_volume_log(trimmer_uuid, slot_writer, grant, std::move(*trim_event_info),
                                    std::move(*trimmed_region_info), metadata_refresher,
                                    drop_roots));
  }

  // The trim state is now clean!  Create and return the VolumeTrimmer.
  //
  return std::make_unique<VolumeTrimmer>(trimmer_uuid, std::move(name), trim_control, trim_delay,
                                         std::move(log_reader), slot_writer, std::move(drop_roots),
                                         metadata_refresher);
}

//==#==========+==+=+=++=+++++++++++-+-+--+----- --- -- -  -  -   -
//
/*explicit*/ VolumeTrimmer::VolumeTrimmer(const boost::uuids::uuid& trimmer_uuid,            //
                                          std::string&& name,                                //
                                          SlotLockManager& trim_control,                     //
                                          TrimDelayByteCount trim_delay,                     //
                                          std::unique_ptr<LogDevice::Reader>&& log_reader,   //
                                          TypedSlotWriter<VolumeEventVariant>& slot_writer,  //
                                          VolumeDropRootsFn&& drop_roots_fn,                 //
                                          VolumeMetadataRefresher& metadata_refresher) noexcept
    : trimmer_uuid_{trimmer_uuid}
    , name_{std::move(name)}
    , trim_control_{trim_control}
    , trim_delay_{trim_delay}
    , log_reader_{std::move(log_reader)}
    , slot_reader_{*this->log_reader_}
    , slot_writer_{slot_writer}
    , drop_roots_{std::move(drop_roots_fn)}
    , trimmer_grant_{BATT_OK_RESULT_OR_PANIC(
          this->slot_writer_.reserve(0, batt::WaitForResource::kFalse))}
    , metadata_refresher_{metadata_refresher}
{
  StatusOr<batt::Grant> init_grant = this->slot_writer_.reserve(
      std::min<usize>(this->slot_writer_.pool_size(), kTrimEventGrantSize),
      batt::WaitForResource::kFalse);

  BATT_CHECK_OK(init_grant) << BATT_INSPECT(kTrimEventGrantSize)
                            << BATT_INSPECT(this->slot_writer_.log_size())
                            << BATT_INSPECT(this->slot_writer_.log_capacity())
                            << BATT_INSPECT(this->slot_writer_.pool_size());

  this->trimmer_grant_.subsume(std::move(*init_grant));
}

//==#==========+==+=+=++=+++++++++++-+-+--+----- --- -- -  -  -   -
//
VolumeTrimmer::~VolumeTrimmer() noexcept
{
  this->halt();
}

//==#==========+==+=+=++=+++++++++++-+-+--+----- --- -- -  -  -   -
//
void VolumeTrimmer::halt()
{
  LLFS_VLOG(1) << "VolumeTrimmer::halt";

  this->halt_requested_ = true;  // IMPORTANT: must come first!
  this->trimmer_grant_.revoke();
}

//==#==========+==+=+=++=+++++++++++-+-+--+----- --- -- -  -  -   -
//
<<<<<<< HEAD
void VolumeTrimmer::push_grant(batt::Grant&& grant) noexcept
{
  LLFS_VLOG(2) << "trimmer grant: " << this->trimmer_grant_.size() << " -> "
               << (this->trimmer_grant_.size() + grant.size());

  this->pushed_grant_size_.fetch_add(grant.size());

  this->trimmer_grant_.subsume(std::move(grant));
}

//==#==========+==+=+=++=+++++++++++-+-+--+----- --- -- -  -  -   -
//
=======
>>>>>>> abe1a494
Status VolumeTrimmer::run()
{
  LLFS_VLOG(1) << "VolumeTrimmer::run";

  slot_offset_type trim_lower_bound = this->log_reader_->slot_offset();
  slot_offset_type least_upper_bound = trim_lower_bound + 1;
  usize bytes_trimmed = 0;

  // Main trimmer loop.
  //
  for (usize loop_counter = 0;; loop_counter += 1) {
    //+++++++++++-+-+--+----- --- -- -  -  -   -
    // Wait for the trim point to advance.
    //
    BATT_DEBUG_INFO("waiting for trim target to advance; "
                    << BATT_INSPECT(this->trim_control_.get_lower_bound())
                    << BATT_INSPECT(least_upper_bound) << BATT_INSPECT(bytes_trimmed)
                    << BATT_INSPECT(trim_lower_bound) << std::endl
                    << BATT_INSPECT(this->trim_control_.debug_info()) << BATT_INSPECT(loop_counter)
                    << BATT_INSPECT(this->trim_control_.is_closed()));

    StatusOr<slot_offset_type> trim_upper_bound = this->await_trim_target(least_upper_bound);

    BATT_REQUIRE_OK(trim_upper_bound);

    // The next time we wait for a new trim target, it should be at least one past the previously
    // observed offset.
    //
    least_upper_bound = *trim_upper_bound + 1;

    LLFS_VLOG(1) << "new value for " << BATT_INSPECT(*trim_upper_bound) << "; scanning log slots ["
                 << this->slot_reader_.next_slot_offset() << "," << (*trim_upper_bound) << ")"
                 << BATT_INSPECT(this->trimmer_grant_.size());

    //+++++++++++-+-+--+----- --- -- -  -  -   -
    // Scan the trimmed region.
    //
<<<<<<< HEAD
    if (!this->trimmed_region_info_) {
      StatusOr<VolumeTrimmedRegionInfo> info = read_trimmed_region(
          this->slot_reader_, *trim_upper_bound, this->pending_jobs_, this->popped_grant_size_);
      BATT_REQUIRE_OK(info);
      this->trimmed_region_info_.emplace(std::move(*info));
    }
    BATT_CHECK(this->trimmed_region_info_);
=======
    LLFS_VLOG(1) << "[VolumeTrimmer] read_trimmed_region";
    //
    StatusOr<VolumeTrimmedRegionInfo> trimmed_region_info = read_trimmed_region(
        this->slot_reader_, this->metadata_refresher_,
        HaveTrimEventGrant{this->trimmer_grant_.size() >= kTrimEventGrantSize}, *trim_upper_bound);

    BATT_REQUIRE_OK(trimmed_region_info);
>>>>>>> abe1a494

    if (trimmed_region_info->slot_range.empty()) {
      LLFS_VLOG(1) << "Trimmed region too small; waiting for more to be trimmed,"
                   << BATT_INSPECT(least_upper_bound);
      continue;
    }

    Optional<VolumeTrimEventInfo> trim_event_info;

<<<<<<< HEAD
    //+++++++++++-+-+--+----- --- -- -  -  -   -
    // Write a TrimEvent to the log if necessary.
    //
    if (this->trimmed_region_info_->requires_trim_event_slot() && !this->latest_trim_event_) {
      BATT_ASSIGN_OK_RESULT(
          this->latest_trim_event_,
          write_trim_event(this->slot_writer_, this->trimmer_grant_, *this->trimmed_region_info_));
      BATT_CHECK(this->latest_trim_event_);
=======
    {
      Optional<slot_offset_type> sync_point;

      // Invalidate the new trim pos with the metadata refresher, since it might make the difference
      // between writing a trim event and not.
      //
      LLFS_VLOG(1) << "[VolumeTrimmer] metadata_refresher.invalidate(" << *trim_upper_bound << ")"
                   << BATT_INSPECT(this->metadata_refresher_.grant_target())
                   << BATT_INSPECT(this->metadata_refresher_.grant_required())
                   << BATT_INSPECT(this->metadata_refresher_.grant_size());

      BATT_REQUIRE_OK(this->metadata_refresher_.invalidate(*trim_upper_bound));

      //+++++++++++-+-+--+----- --- -- -  -  -   -
      // Make sure all Volume metadata has been refreshed.
      //
      if (this->metadata_refresher_.needs_flush()) {
        StatusOr<SlotRange> metadata_slots = this->metadata_refresher_.flush();
        BATT_REQUIRE_OK(metadata_slots);

        clamp_min_slot(&sync_point, metadata_slots->upper_bound);
      }

      //+++++++++++-+-+--+----- --- -- -  -  -   -
      // Write a TrimEvent to the log if necessary.
      //  IMPORTANT: this must come BEFORE refreshing metadata so that we don't refresh metadata,
      //  crash, then forget there was a trim; this could exhaust available grant!
      //
      if (trimmed_region_info->requires_trim_event_slot()) {
        LLFS_VLOG(1) << "[VolumeTrimmer] write_trim_event";
        //
        BATT_ASSIGN_OK_RESULT(
            trim_event_info,
            write_trim_event(this->slot_writer_, this->trimmer_grant_, *trimmed_region_info));

        clamp_min_slot(&sync_point, trim_event_info->trim_event_slot.upper_bound);
      }

      //+++++++++++-+-+--+----- --- -- -  -  -   -
      // Sync if necessary.
      //
      if (sync_point) {
        LLFS_VLOG(1) << "Flushing trim event," << BATT_INSPECT(*sync_point) << ";"
                     << BATT_INSPECT(trimmed_region_info->slot_range);
        //
        BATT_REQUIRE_OK(
            this->slot_writer_.sync(LogReadMode::kDurable, SlotUpperBoundAt{*sync_point}));
      }
>>>>>>> abe1a494
    }

    //+++++++++++-+-+--+----- --- -- -  -  -   -
    // Trim the log.
    //
    const slot_offset_type new_trim_target = trimmed_region_info->slot_range.upper_bound;

    BATT_DEBUG_INFO("VolumeTrimmer -> trim_volume_log;" << BATT_INSPECT(this->name_));

    LLFS_VLOG(1) << "[VolumeTrimmer] trim_volume_log";
    Status trim_result = trim_volume_log(
        this->trimmer_uuid_, this->slot_writer_, this->trimmer_grant_, std::move(trim_event_info),
        std::move(*trimmed_region_info), this->metadata_refresher_, this->drop_roots_);

    this->trim_count_.fetch_add(1);
<<<<<<< HEAD
    this->latest_trim_event_ = batt::None;
    this->trimmed_region_info_ = batt::None;
=======
>>>>>>> abe1a494

    BATT_REQUIRE_OK(trim_result);

    // Update the trim position and repeat the loop.
    //
    bytes_trimmed += (new_trim_target - trim_lower_bound);
    trim_lower_bound = new_trim_target;

    LLFS_VLOG(1) << "Trim(" << new_trim_target << ") is complete; awaiting new target ("
                 << BATT_INSPECT(least_upper_bound) << ")";
  }
}

//==#==========+==+=+=++=+++++++++++-+-+--+----- --- -- -  -  -   -
//
StatusOr<slot_offset_type> VolumeTrimmer::await_trim_target(slot_offset_type min_offset)
{
  StatusOr<slot_offset_type> trim_upper_bound =
      this->trim_control_.await_lower_bound(min_offset + this->trim_delay_);

  BATT_REQUIRE_OK(trim_upper_bound);

  const slot_offset_type new_trim_target = *trim_upper_bound - this->trim_delay_;

  BATT_CHECK(!slot_less_than(new_trim_target, min_offset));

  return new_trim_target;
}
<<<<<<< HEAD

//#=##=##=#==#=#==#===#+==#+==========+==+=+=+=+=+=++=+++=+++++=-++++=-+++++++++++

namespace {

struct TrimmedRegionStats {
  usize prepare_job_count = 0;
  usize commit_job_count = 0;
  usize rollback_job_count = 0;
  usize volume_ids_count = 0;
  usize volume_attach_count = 0;
  usize volume_detach_count = 0;
  usize volume_trim_count = 0;
};

inline std::ostream& operator<<(std::ostream& out, const TrimmedRegionStats& t)
{
  return out << "TrimmedRegionStats"                                //
             << "{.prepare_job_count=" << t.prepare_job_count       //
             << ", .commit_job_count=" << t.commit_job_count        //
             << ", .rollback_job_count=" << t.rollback_job_count    //
             << ", .volume_ids_count=" << t.volume_ids_count        //
             << ", .volume_attach_count=" << t.volume_attach_count  //
             << ", .volume_detach_count=" << t.volume_detach_count  //
             << ", .volume_trim_count=" << t.volume_trim_count      //
             << ",}";
}

}  //namespace

//==#==========+==+=+=++=+++++++++++-+-+--+----- --- -- -  -  -   -
//
StatusOr<VolumeTrimmedRegionInfo> read_trimmed_region(
    TypedSlotReader<VolumeEventVariant>& slot_reader, slot_offset_type trim_upper_bound,
    VolumePendingJobsUMap& prior_pending_jobs, std::atomic<u64>& job_slots_byte_count)
{
  StatusOr<VolumeTrimmedRegionInfo> result = VolumeTrimmedRegionInfo{};

  result->slot_range.lower_bound = slot_reader.next_slot_offset();
  result->slot_range.upper_bound = result->slot_range.lower_bound;

  TrimmedRegionStats stats;

  StatusOr<usize> read_status = slot_reader.run(
      batt::WaitForResource::kTrue,
      [trim_upper_bound, &result, &prior_pending_jobs, &stats, &job_slots_byte_count](
          const SlotParse& slot, const auto& payload) -> Status {
        const SlotRange& slot_range = slot.offset;

        LLFS_VLOG(2) << "read slot: " << BATT_INSPECT(slot_range)
                     << BATT_INSPECT(!slot_less_than(slot_range.lower_bound, trim_upper_bound))
                     << BATT_INSPECT(slot_less_than(trim_upper_bound, slot_range.upper_bound));

        if (!slot_less_than(slot_range.lower_bound, trim_upper_bound) ||
            slot_less_than(trim_upper_bound, slot_range.upper_bound)) {
          return ::llfs::make_status(StatusCode::kBreakSlotReaderLoop);
        }

        LLFS_VLOG(2) << "visiting slot...";

        result->slot_range.upper_bound =
            slot_max(result->slot_range.upper_bound, slot_range.upper_bound);

        return batt::make_case_of_visitor(
            //+++++++++++-+-+--+----- --- -- -  -  -   -
            //
            [&](const SlotParse& slot, const Ref<const PackedPrepareJob>& prepare) {
              ++stats.prepare_job_count;

              const u64 prepare_slot_size = BATT_CHECKED_CAST(u64, slot.offset.size());
              result->grant_size_to_release += prepare_slot_size;
              job_slots_byte_count.fetch_add(prepare_slot_size);

              std::vector<PageId> root_page_ids =
                  as_seq(*prepare.get().root_page_ids) |
                  seq::map([](const PackedPageId& packed) -> PageId {
                    return packed.as_page_id();
                  }) |
                  seq::collect_vec();

              LLFS_VLOG(2) << "visit_slot(" << BATT_INSPECT(slot.offset)
                           << ", PrepareJob) root_page_ids=" << batt::dump_range(root_page_ids);

              const auto& [iter, inserted] =
                  result->pending_jobs.emplace(slot.offset.lower_bound, std::move(root_page_ids));
              if (!inserted) {
                BATT_UNTESTED_LINE();
                LLFS_LOG_WARNING()
                    << "duplicate prepare job found at " << BATT_INSPECT(slot.offset);
              }

              return OkStatus();
            },

            //+++++++++++-+-+--+----- --- -- -  -  -   -
            //
            [&](const SlotParse& slot, const PackedCommitJob& commit) {
              ++stats.commit_job_count;

              const u64 commit_slot_size = BATT_CHECKED_CAST(u64, slot.offset.size());
              result->grant_size_to_release += commit_slot_size;
              job_slots_byte_count.fetch_add(commit_slot_size);

              LLFS_VLOG(2) << "visit_slot(" << BATT_INSPECT(slot.offset) << ", CommitJob)";

              //----- --- -- -  -  -   -
              const auto extract_pending_job = [&](VolumePendingJobsUMap& from) -> bool {
                auto iter = from.find(commit.prepare_slot);
                if (iter == from.end()) {
                  return false;
                }

                result->obsolete_roots.insert(result->obsolete_roots.end(),  //
                                              iter->second.begin(), iter->second.end());

                from.erase(iter);

                return true;
              };
              //----- --- -- -  -  -   -

              // Check the pending PrepareJob slots from before this trim.
              //
              if (extract_pending_job(prior_pending_jobs)) {
                // Sanity check: if this commit's prepare slot is in _prior_ pending jobs, then the
                // prepare slot offset should be before the old trim pos (otherwise we would be
                // finding it in trimmed_pending_jobs_).
                //
                BATT_CHECK(slot_less_than(commit.prepare_slot, result->slot_range.lower_bound))
                    << BATT_INSPECT(commit.prepare_slot) << BATT_INSPECT(result->slot_range);

                result->resolved_jobs.emplace_back(commit.prepare_slot);

                return batt::OkStatus();
              }

              // Check the current PrepareJob slots for a match.
              //
              if (extract_pending_job(result->pending_jobs)) {
                return batt::OkStatus();
              }

              LLFS_LOG_WARNING() << "commit slot found for missing prepare: "
                                 << BATT_INSPECT(commit.prepare_slot) << BATT_INSPECT(slot.offset);

              return batt::OkStatus();
            },

            //+++++++++++-+-+--+----- --- -- -  -  -   -
            //
            [&](const SlotParse&, const PackedRollbackJob& rollback) {
              ++stats.rollback_job_count;

              // The job has been resolved (rolled back); remove it from the maps.
              //
              LLFS_VLOG(2) << "Rolling back pending job;" << BATT_INSPECT(rollback.prepare_slot);
              if (prior_pending_jobs.erase(rollback.prepare_slot) == 1u) {
                result->resolved_jobs.emplace_back(rollback.prepare_slot);
              }
              result->pending_jobs.erase(rollback.prepare_slot);

              return batt::OkStatus();
            },

            //+++++++++++-+-+--+----- --- -- -  -  -   -
            //
            [&](const SlotParse& slot, const PackedVolumeIds& ids) {
              ++stats.volume_ids_count;

              LLFS_VLOG(2) << "Found ids to refresh: " << ids << BATT_INSPECT(slot.offset);
              result->ids_to_refresh = ids;
              return batt::OkStatus();
            },

            //+++++++++++-+-+--+----- --- -- -  -  -   -
            //
            [&](const SlotParse&, const PackedVolumeAttachEvent& attach) {
              ++stats.volume_attach_count;

              const auto& [iter, inserted] =
                  result->attachments_to_refresh.emplace(attach.id, attach);
              if (!inserted) {
                BATT_CHECK_EQ(iter->second.user_slot_offset, attach.user_slot_offset);
              }
              return batt::OkStatus();
            },

            //+++++++++++-+-+--+----- --- -- -  -  -   -
            //
            [&](const SlotParse&, const PackedVolumeDetachEvent& detach) {
              ++stats.volume_detach_count;

              result->attachments_to_refresh.erase(detach.id);
              return batt::OkStatus();
            },

            //+++++++++++-+-+--+----- --- -- -  -  -   -
            //
            [&](const SlotParse&, const VolumeTrimEvent& trim_event) {
              ++stats.volume_trim_count;

              batt::make_copy(trim_event.trimmed_prepare_jobs)  //
                  | batt::seq::for_each([&](const TrimmedPrepareJob& job) {
                      // If the pending job from this past trim event is *still* pending as of the
                      // start of the current trim job, then we transfer it to the
                      // pending jobs map and treat it like it was discovered in this
                      // trim.
                      //
                      auto iter = prior_pending_jobs.find(job.prepare_slot);
                      if (iter != prior_pending_jobs.end()) {
                        result->pending_jobs.emplace(iter->first, std::move(iter->second));
                        prior_pending_jobs.erase(iter);
                      }
                    });

              return batt::OkStatus();
            },

            //+++++++++++-+-+--+----- --- -- -  -  -   -
            //
            [](const SlotParse&, const auto& /*payload*/) {
              return batt::OkStatus();
            }
            //==#==========+==+=+=++=+++++++++++-+-+--+----- --- -- -  -  -   -
            )(slot, payload);
      });

  const usize dropped_roots = result.ok() ? result->obsolete_roots.size() : usize{0};

  LLFS_VLOG(1) << "read_trimmed_region: done visiting slots," << BATT_INSPECT(read_status)
               << BATT_INSPECT(dropped_roots) << BATT_INSPECT(stats);

  if (!read_status.ok() &&
      read_status.status() != ::llfs::make_status(StatusCode::kBreakSlotReaderLoop)) {
    BATT_REQUIRE_OK(read_status);
  }

  return result;
}

//==#==========+==+=+=++=+++++++++++-+-+--+----- --- -- -  -  -   -
//
Status refresh_volume_metadata(TypedSlotWriter<VolumeEventVariant>& slot_writer, batt::Grant& grant,
                               VolumeMetadataRefreshInfo& refresh_info,
                               VolumeTrimmedRegionInfo& trimmed_region)
{
  LLFS_VLOG(1) << "Refreshing Volume metadata";

  Optional<slot_offset_type> sync_point;

  // If the trimmed log segment contained a PackedVolumeIds slot, then refresh it before trimming.
  //
  if (trimmed_region.ids_to_refresh) {
    LLFS_VLOG(1) << "Refreshing volume ids: " << *trimmed_region.ids_to_refresh;

    trimmed_region.grant_size_to_reserve += packed_sizeof_slot(*trimmed_region.ids_to_refresh);

    const slot_offset_type last_refresh_slot =
        refresh_info.most_recent_ids_slot.value_or(trimmed_region.slot_range.lower_bound);

    if (slot_less_than(last_refresh_slot, trimmed_region.slot_range.upper_bound)) {
      StatusOr<SlotRange> id_refresh_slot =
          slot_writer.append(grant, *trimmed_region.ids_to_refresh);

      BATT_REQUIRE_OK(id_refresh_slot);

      refresh_info.most_recent_ids_slot = id_refresh_slot->lower_bound;
      clamp_min_slot(&sync_point, id_refresh_slot->upper_bound);
    }

    LLFS_VLOG(1) << " -- " << BATT_INSPECT(sync_point);
  }

  // Refresh any attachments that will be lost in this trim.
  //
  for (const auto& [attach_id, event] : trimmed_region.attachments_to_refresh) {
    // Skip this attachment if we know it has been refreshed at a higher slot.
    //
    {
      auto iter = refresh_info.most_recent_attach_slot.find(attach_id);
      if (iter != refresh_info.most_recent_attach_slot.find(attach_id)) {
        if (!slot_less_than(iter->second, trimmed_region.slot_range.upper_bound)) {
          continue;
        }
      }
    }

    trimmed_region.grant_size_to_reserve += packed_sizeof_slot(event);

    LLFS_VLOG(1) << "Refreshing attachment " << attach_id;

    StatusOr<SlotRange> slot_range = slot_writer.append(grant, event);
    BATT_REQUIRE_OK(slot_range);

    // Update the latest refresh slot for this attachment.
    //
    refresh_info.most_recent_attach_slot.emplace(attach_id, slot_range->lower_bound);

    clamp_min_slot(&sync_point, slot_range->upper_bound);

    LLFS_VLOG(1) << " -- " << BATT_INSPECT(sync_point);
  }

  // Make sure all refreshed slots are flushed before returning.
  //
  if (sync_point) {
    Status flush_status = [&] {
      BATT_DEBUG_INFO("[VolumeTrimmer] SlotWriter::sync(SlotUpperBoundAt{" << *sync_point << "})");
      return slot_writer.sync(LogReadMode::kDurable, SlotUpperBoundAt{*sync_point});
    }();

    BATT_REQUIRE_OK(flush_status);
  }

  return batt::OkStatus();
}
=======
//
// class VolumeTrimmer
//#=##=##=#==#=#==#===#+==#+==========+==+=+=+=+=+=++=+++=+++++=-++++=-+++++++++++
>>>>>>> abe1a494

//==#==========+==+=+=++=+++++++++++-+-+--+----- --- -- -  -  -   -
//
StatusOr<VolumeTrimEventInfo> write_trim_event(TypedSlotWriter<VolumeEventVariant>& slot_writer,
                                               batt::Grant& grant,
<<<<<<< HEAD
                                               VolumeTrimmedRegionInfo& trimmed_region)
{
  VolumeTrimEvent event;
=======
                                               const VolumeTrimmedRegionInfo& trimmed_region)
{
  VolumeTrimEvent trim_event;
>>>>>>> abe1a494

  trim_event.old_trim_pos = trimmed_region.slot_range.lower_bound;
  trim_event.new_trim_pos = trimmed_region.slot_range.upper_bound;

  const u64 trim_slot_size = packed_sizeof_slot(trim_event);

  StatusOr<batt::Grant> event_grant = grant.spend(trim_slot_size, batt::WaitForResource::kFalse);
  BATT_REQUIRE_OK(event_grant) << BATT_INSPECT(trim_slot_size) << BATT_INSPECT(grant.size());

<<<<<<< HEAD
  // Retain enough recovered grant from the trim to cover the trim event.
  //
  const u64 event_size = packed_sizeof_slot(event);

  trimmed_region.grant_size_to_reserve += event_size;

  StatusOr<batt::Grant> event_grant = grant.spend(event_size, batt::WaitForResource::kFalse);
  BATT_REQUIRE_OK(event_grant);

  const u64 event_grant_size_before = event_grant->size();
  //
  StatusOr<SlotRange> result = slot_writer.append(*event_grant, std::move(event));
  BATT_REQUIRE_OK(result);
  //
  const u64 event_grant_size_after = event_grant->size();
  BATT_CHECK_EQ(event_grant_size_before - event_grant_size_after, event_size);

  LLFS_VLOG(1) << "Flushing trim event at slot_range=" << *result
               << BATT_INSPECT(trimmed_region.slot_range);

  BATT_REQUIRE_OK(slot_writer.sync(LogReadMode::kDurable, SlotUpperBoundAt{result->upper_bound}));
=======
  const u64 event_grant_size_before = event_grant->size();
  //
  StatusOr<SlotRange> result = slot_writer.append(*event_grant, std::move(trim_event));
  BATT_REQUIRE_OK(result);
  //
  const u64 event_grant_size_after = event_grant->size();
  BATT_CHECK_EQ(event_grant_size_before - event_grant_size_after, trim_slot_size);
>>>>>>> abe1a494

  return VolumeTrimEventInfo{
      .trim_event_slot = *result,
      .trimmed_region_slot_range = trimmed_region.slot_range,
  };
}

//==#==========+==+=+=++=+++++++++++-+-+--+----- --- -- -  -  -   -
//
Status trim_volume_log(const boost::uuids::uuid& trimmer_uuid,
                       TypedSlotWriter<VolumeEventVariant>& slot_writer, batt::Grant& grant,
                       Optional<VolumeTrimEventInfo>&& trim_event,
                       VolumeTrimmedRegionInfo&& trimmed_region,
                       VolumeMetadataRefresher& metadata_refresher,
                       const VolumeDropRootsFn& drop_roots)
{
<<<<<<< HEAD
  const u64 grant_size_before = grant.size();

  BATT_CHECK_IMPLIES(!trim_event, trimmed_region.obsolete_roots.empty());
=======
  LLFS_VLOG(1) << "trim_volume_log()" << BATT_INSPECT(trimmed_region.slot_range);

  auto on_scope_exit = batt::finally([&] {
    BATT_CHECK_LE(grant.size(), kTrimEventGrantSize);
  });
>>>>>>> abe1a494

  // If we found some obsolete jobs in the newly trimmed log segment, then collect up all root set
  // ref counts to release.
  //
  if (!trimmed_region.obsolete_roots.empty()) {
    BATT_CHECK(trim_event);

    std::vector<PageId> roots_to_trim;
    std::swap(roots_to_trim, trimmed_region.obsolete_roots);
    BATT_REQUIRE_OK(
        drop_roots(trimmer_uuid, trim_event->trim_event_slot.lower_bound, as_slice(roots_to_trim)));
  }
  // ** IMPORTANT ** It is only safe to trim the log after `commit(PageCacheJob, ...)` (which is
  // called inside `drop_roots`) returns; otherwise we will lose information about which root set
  // page references to remove!

  StatusOr<batt::Grant> trimmed_space = [&slot_writer, &trimmed_region] {
    BATT_DEBUG_INFO("[VolumeTrimmer] SlotWriter::trim_and_reserve("
                    << trimmed_region.slot_range.upper_bound << ")");
    return slot_writer.trim_and_reserve(trimmed_region.slot_range.upper_bound);
  }();
  BATT_REQUIRE_OK(trimmed_space);

<<<<<<< HEAD
  trimmed_region.grant_size_to_release += trimmed_space->size();
  grant.subsume(std::move(*trimmed_space));

  // Balance the books.
  //
  BATT_CHECK_GE(trimmed_region.grant_size_to_release, trimmed_region.grant_size_to_reserve);

  trimmed_region.grant_size_to_release -= trimmed_region.grant_size_to_reserve;
  trimmed_region.grant_size_to_reserve = 0;

  if (trimmed_region.grant_size_to_release > 0) {
    usize release_size = 0;
    std::swap(release_size, trimmed_region.grant_size_to_release);
    StatusOr<batt::Grant> released = grant.spend(release_size, batt::WaitForResource::kFalse);
    BATT_REQUIRE_OK(released);
    LLFS_VLOG(1) << "released trimmer grant;" << BATT_INSPECT(release_size)
                 << BATT_INSPECT(grant_size_before);
  }

  // Move pending jobs from the trimmed region to `prior_pending_jobs`
  //
  prior_pending_jobs.insert(std::make_move_iterator(trimmed_region.pending_jobs.begin()),
                            std::make_move_iterator(trimmed_region.pending_jobs.end()));

  return batt::OkStatus();
}

//#=##=##=#==#=#==#===#+==#+==========+==+=+=+=+=+=++=+++=+++++=-++++=-+++++++++++

/*explicit*/ VolumeTrimmer::RecoveryVisitor::RecoveryVisitor(slot_offset_type trim_pos) noexcept
    : log_trim_pos_{trim_pos}
{
  LLFS_VLOG(1) << "RecoveryVisitor created;" << BATT_INSPECT(trim_pos);
}

//==#==========+==+=+=++=+++++++++++-+-+--+----- --- -- -  -  -   -
//
Status VolumeTrimmer::RecoveryVisitor::on_raw_data(const SlotParse&,
                                                   const Ref<const PackedRawData>&) /*override*/
{
  return batt::OkStatus();
}

//==#==========+==+=+=++=+++++++++++-+-+--+----- --- -- -  -  -   -
//
Status VolumeTrimmer::RecoveryVisitor::on_prepare_job(
    const SlotParse& slot, const Ref<const PackedPrepareJob>& /*prepare*/) /*override*/
{
  const usize slot_size = BATT_CHECKED_CAST(usize, slot.offset.size());

  this->trimmer_grant_size_ += slot_size;

  LLFS_VLOG(1) << "RecoveryVisitor::on_prepare_job(slot=" << slot.offset << "); trimmer_grant_size "
               << (this->trimmer_grant_size_ - slot_size) << " -> " << this->trimmer_grant_size_;

  return batt::OkStatus();
}

//==#==========+==+=+=++=+++++++++++-+-+--+----- --- -- -  -  -   -
//
Status VolumeTrimmer::RecoveryVisitor::on_commit_job(const SlotParse& slot,
                                                     const PackedCommitJob& /*commit*/) /*override*/
{
  const usize slot_size = BATT_CHECKED_CAST(usize, slot.offset.size());

  this->trimmer_grant_size_ += slot_size;

  LLFS_VLOG(1) << "RecoveryVisitor::on_commit_job(slot=" << slot.offset << "); trimmer_grant_size "
               << (this->trimmer_grant_size_ - slot_size) << " -> " << this->trimmer_grant_size_;

  return batt::OkStatus();
}

//==#==========+==+=+=++=+++++++++++-+-+--+----- --- -- -  -  -   -
//
Status VolumeTrimmer::RecoveryVisitor::on_rollback_job(const SlotParse&,
                                                       const PackedRollbackJob&) /*override*/
{
  // TODO [tastolfi 2022-11-23] Figure out whether we need to do anything here to avoid leaking log
  // grant...
  //
  return batt::OkStatus();
}

//==#==========+==+=+=++=+++++++++++-+-+--+----- --- -- -  -  -   -
//
Status VolumeTrimmer::RecoveryVisitor::on_volume_attach(
    const SlotParse& slot, const PackedVolumeAttachEvent& attach) /*override*/
{
  this->refresh_info_.most_recent_attach_slot[attach.id] = slot.offset.lower_bound;

  return batt::OkStatus();
}

//==#==========+==+=+=++=+++++++++++-+-+--+----- --- -- -  -  -   -
//
Status VolumeTrimmer::RecoveryVisitor::on_volume_detach(
    const SlotParse& slot, const PackedVolumeDetachEvent& detach) /*override*/
{
  this->refresh_info_.most_recent_attach_slot[detach.id] = slot.offset.lower_bound;

  return batt::OkStatus();
}

//==#==========+==+=+=++=+++++++++++-+-+--+----- --- -- -  -  -   -
//
Status VolumeTrimmer::RecoveryVisitor::on_volume_ids(const SlotParse& slot,
                                                     const PackedVolumeIds&) /*override*/
{
  LLFS_VLOG(1) << "RecoveryVisitor::on_volume_ids(slot=" << slot.offset << ")";

  this->refresh_info_.most_recent_ids_slot = slot.offset.lower_bound;

  return batt::OkStatus();
}

//==#==========+==+=+=++=+++++++++++-+-+--+----- --- -- -  -  -   -
//
Status VolumeTrimmer::RecoveryVisitor::on_volume_recovered(
    const SlotParse&, const PackedVolumeRecovered&) /*override*/
{
  return batt::OkStatus();
}

//==#==========+==+=+=++=+++++++++++-+-+--+----- --- -- -  -  -   -
//
Status VolumeTrimmer::RecoveryVisitor::on_volume_format_upgrade(
    const SlotParse&, const PackedVolumeFormatUpgrade&) /*override*/
{
  return batt::OkStatus();
}

//==#==========+==+=+=++=+++++++++++-+-+--+----- --- -- -  -  -   -
//
Status VolumeTrimmer::RecoveryVisitor::on_volume_trim(
    const SlotParse& slot, const VolumeTrimEvent& trim_event) /*override*/
{
  const bool is_pending = slot_less_than(this->log_trim_pos_, trim_event.new_trim_pos);

  LLFS_VLOG(1) << "RecoveryVisitor::on_volume_trim(slot=" << slot.offset << ") trimmed_region == "
               << SlotRange{trim_event.old_trim_pos, trim_event.new_trim_pos}
               << BATT_INSPECT(is_pending);

  this->trimmer_grant_size_ += BATT_CHECKED_CAST(usize, slot.offset.size());

  if (is_pending) {
    if (this->trim_event_info_ != None) {
      LLFS_LOG_WARNING() << "Multiple pending trim events found!  Likely corrupted log...";
      //
      // TODO [tastolfi 2022-11-28] Fail recovery?
    }

    this->trim_event_info_.emplace();
    this->trim_event_info_->trim_event_slot = slot.offset;
    this->trim_event_info_->trimmed_region_slot_range = SlotRange{
        trim_event.old_trim_pos,
        trim_event.new_trim_pos,
    };
  } else {
    // If the trim is pending (branch above), then the trimmer will rescan the trimmed region and
    // recover the information in the trim event.  Otherwise, we need to apply this information
    // here.
=======
  // Take some of the trimmed space and retain it to cover the trim event that was just written.
  //
  if (trim_event && grant.size() < kTrimEventGrantSize) {
    StatusOr<batt::Grant> trim_event_grant =
        trimmed_space->spend(kTrimEventGrantSize - grant.size(), batt::WaitForResource::kFalse);

    BATT_REQUIRE_OK(trim_event_grant)
        << BATT_INSPECT(slot_writer.log_size()) << BATT_INSPECT(slot_writer.log_capacity())
        << BATT_INSPECT(slot_writer.pool_size()) << BATT_INSPECT(grant.size());

    grant.subsume(std::move(*trim_event_grant));
  }

  if (grant.size() >= kTrimEventGrantSize) {
    // Use as much of the trimmed space as necessary to restore the metadata refresher's grant.
>>>>>>> abe1a494
    //
    LLFS_VLOG(1) << "trim_volume_log(): updating metadata refresher grant;"
                 << BATT_INSPECT(metadata_refresher.grant_required())
                 << BATT_INSPECT(trimmed_space->size());

    BATT_REQUIRE_OK(metadata_refresher.update_grant_partial(*trimmed_space));
  }

  return batt::OkStatus();
}

}  // namespace llfs<|MERGE_RESOLUTION|>--- conflicted
+++ resolved
@@ -201,21 +201,6 @@
 
 //==#==========+==+=+=++=+++++++++++-+-+--+----- --- -- -  -  -   -
 //
-<<<<<<< HEAD
-void VolumeTrimmer::push_grant(batt::Grant&& grant) noexcept
-{
-  LLFS_VLOG(2) << "trimmer grant: " << this->trimmer_grant_.size() << " -> "
-               << (this->trimmer_grant_.size() + grant.size());
-
-  this->pushed_grant_size_.fetch_add(grant.size());
-
-  this->trimmer_grant_.subsume(std::move(grant));
-}
-
-//==#==========+==+=+=++=+++++++++++-+-+--+----- --- -- -  -  -   -
-//
-=======
->>>>>>> abe1a494
 Status VolumeTrimmer::run()
 {
   LLFS_VLOG(1) << "VolumeTrimmer::run";
@@ -253,15 +238,6 @@
     //+++++++++++-+-+--+----- --- -- -  -  -   -
     // Scan the trimmed region.
     //
-<<<<<<< HEAD
-    if (!this->trimmed_region_info_) {
-      StatusOr<VolumeTrimmedRegionInfo> info = read_trimmed_region(
-          this->slot_reader_, *trim_upper_bound, this->pending_jobs_, this->popped_grant_size_);
-      BATT_REQUIRE_OK(info);
-      this->trimmed_region_info_.emplace(std::move(*info));
-    }
-    BATT_CHECK(this->trimmed_region_info_);
-=======
     LLFS_VLOG(1) << "[VolumeTrimmer] read_trimmed_region";
     //
     StatusOr<VolumeTrimmedRegionInfo> trimmed_region_info = read_trimmed_region(
@@ -269,7 +245,6 @@
         HaveTrimEventGrant{this->trimmer_grant_.size() >= kTrimEventGrantSize}, *trim_upper_bound);
 
     BATT_REQUIRE_OK(trimmed_region_info);
->>>>>>> abe1a494
 
     if (trimmed_region_info->slot_range.empty()) {
       LLFS_VLOG(1) << "Trimmed region too small; waiting for more to be trimmed,"
@@ -279,16 +254,6 @@
 
     Optional<VolumeTrimEventInfo> trim_event_info;
 
-<<<<<<< HEAD
-    //+++++++++++-+-+--+----- --- -- -  -  -   -
-    // Write a TrimEvent to the log if necessary.
-    //
-    if (this->trimmed_region_info_->requires_trim_event_slot() && !this->latest_trim_event_) {
-      BATT_ASSIGN_OK_RESULT(
-          this->latest_trim_event_,
-          write_trim_event(this->slot_writer_, this->trimmer_grant_, *this->trimmed_region_info_));
-      BATT_CHECK(this->latest_trim_event_);
-=======
     {
       Optional<slot_offset_type> sync_point;
 
@@ -337,7 +302,6 @@
         BATT_REQUIRE_OK(
             this->slot_writer_.sync(LogReadMode::kDurable, SlotUpperBoundAt{*sync_point}));
       }
->>>>>>> abe1a494
     }
 
     //+++++++++++-+-+--+----- --- -- -  -  -   -
@@ -353,11 +317,6 @@
         std::move(*trimmed_region_info), this->metadata_refresher_, this->drop_roots_);
 
     this->trim_count_.fetch_add(1);
-<<<<<<< HEAD
-    this->latest_trim_event_ = batt::None;
-    this->trimmed_region_info_ = batt::None;
-=======
->>>>>>> abe1a494
 
     BATT_REQUIRE_OK(trim_result);
 
@@ -386,342 +345,17 @@
 
   return new_trim_target;
 }
-<<<<<<< HEAD
-
-//#=##=##=#==#=#==#===#+==#+==========+==+=+=+=+=+=++=+++=+++++=-++++=-+++++++++++
-
-namespace {
-
-struct TrimmedRegionStats {
-  usize prepare_job_count = 0;
-  usize commit_job_count = 0;
-  usize rollback_job_count = 0;
-  usize volume_ids_count = 0;
-  usize volume_attach_count = 0;
-  usize volume_detach_count = 0;
-  usize volume_trim_count = 0;
-};
-
-inline std::ostream& operator<<(std::ostream& out, const TrimmedRegionStats& t)
-{
-  return out << "TrimmedRegionStats"                                //
-             << "{.prepare_job_count=" << t.prepare_job_count       //
-             << ", .commit_job_count=" << t.commit_job_count        //
-             << ", .rollback_job_count=" << t.rollback_job_count    //
-             << ", .volume_ids_count=" << t.volume_ids_count        //
-             << ", .volume_attach_count=" << t.volume_attach_count  //
-             << ", .volume_detach_count=" << t.volume_detach_count  //
-             << ", .volume_trim_count=" << t.volume_trim_count      //
-             << ",}";
-}
-
-}  //namespace
-
-//==#==========+==+=+=++=+++++++++++-+-+--+----- --- -- -  -  -   -
-//
-StatusOr<VolumeTrimmedRegionInfo> read_trimmed_region(
-    TypedSlotReader<VolumeEventVariant>& slot_reader, slot_offset_type trim_upper_bound,
-    VolumePendingJobsUMap& prior_pending_jobs, std::atomic<u64>& job_slots_byte_count)
-{
-  StatusOr<VolumeTrimmedRegionInfo> result = VolumeTrimmedRegionInfo{};
-
-  result->slot_range.lower_bound = slot_reader.next_slot_offset();
-  result->slot_range.upper_bound = result->slot_range.lower_bound;
-
-  TrimmedRegionStats stats;
-
-  StatusOr<usize> read_status = slot_reader.run(
-      batt::WaitForResource::kTrue,
-      [trim_upper_bound, &result, &prior_pending_jobs, &stats, &job_slots_byte_count](
-          const SlotParse& slot, const auto& payload) -> Status {
-        const SlotRange& slot_range = slot.offset;
-
-        LLFS_VLOG(2) << "read slot: " << BATT_INSPECT(slot_range)
-                     << BATT_INSPECT(!slot_less_than(slot_range.lower_bound, trim_upper_bound))
-                     << BATT_INSPECT(slot_less_than(trim_upper_bound, slot_range.upper_bound));
-
-        if (!slot_less_than(slot_range.lower_bound, trim_upper_bound) ||
-            slot_less_than(trim_upper_bound, slot_range.upper_bound)) {
-          return ::llfs::make_status(StatusCode::kBreakSlotReaderLoop);
-        }
-
-        LLFS_VLOG(2) << "visiting slot...";
-
-        result->slot_range.upper_bound =
-            slot_max(result->slot_range.upper_bound, slot_range.upper_bound);
-
-        return batt::make_case_of_visitor(
-            //+++++++++++-+-+--+----- --- -- -  -  -   -
-            //
-            [&](const SlotParse& slot, const Ref<const PackedPrepareJob>& prepare) {
-              ++stats.prepare_job_count;
-
-              const u64 prepare_slot_size = BATT_CHECKED_CAST(u64, slot.offset.size());
-              result->grant_size_to_release += prepare_slot_size;
-              job_slots_byte_count.fetch_add(prepare_slot_size);
-
-              std::vector<PageId> root_page_ids =
-                  as_seq(*prepare.get().root_page_ids) |
-                  seq::map([](const PackedPageId& packed) -> PageId {
-                    return packed.as_page_id();
-                  }) |
-                  seq::collect_vec();
-
-              LLFS_VLOG(2) << "visit_slot(" << BATT_INSPECT(slot.offset)
-                           << ", PrepareJob) root_page_ids=" << batt::dump_range(root_page_ids);
-
-              const auto& [iter, inserted] =
-                  result->pending_jobs.emplace(slot.offset.lower_bound, std::move(root_page_ids));
-              if (!inserted) {
-                BATT_UNTESTED_LINE();
-                LLFS_LOG_WARNING()
-                    << "duplicate prepare job found at " << BATT_INSPECT(slot.offset);
-              }
-
-              return OkStatus();
-            },
-
-            //+++++++++++-+-+--+----- --- -- -  -  -   -
-            //
-            [&](const SlotParse& slot, const PackedCommitJob& commit) {
-              ++stats.commit_job_count;
-
-              const u64 commit_slot_size = BATT_CHECKED_CAST(u64, slot.offset.size());
-              result->grant_size_to_release += commit_slot_size;
-              job_slots_byte_count.fetch_add(commit_slot_size);
-
-              LLFS_VLOG(2) << "visit_slot(" << BATT_INSPECT(slot.offset) << ", CommitJob)";
-
-              //----- --- -- -  -  -   -
-              const auto extract_pending_job = [&](VolumePendingJobsUMap& from) -> bool {
-                auto iter = from.find(commit.prepare_slot);
-                if (iter == from.end()) {
-                  return false;
-                }
-
-                result->obsolete_roots.insert(result->obsolete_roots.end(),  //
-                                              iter->second.begin(), iter->second.end());
-
-                from.erase(iter);
-
-                return true;
-              };
-              //----- --- -- -  -  -   -
-
-              // Check the pending PrepareJob slots from before this trim.
-              //
-              if (extract_pending_job(prior_pending_jobs)) {
-                // Sanity check: if this commit's prepare slot is in _prior_ pending jobs, then the
-                // prepare slot offset should be before the old trim pos (otherwise we would be
-                // finding it in trimmed_pending_jobs_).
-                //
-                BATT_CHECK(slot_less_than(commit.prepare_slot, result->slot_range.lower_bound))
-                    << BATT_INSPECT(commit.prepare_slot) << BATT_INSPECT(result->slot_range);
-
-                result->resolved_jobs.emplace_back(commit.prepare_slot);
-
-                return batt::OkStatus();
-              }
-
-              // Check the current PrepareJob slots for a match.
-              //
-              if (extract_pending_job(result->pending_jobs)) {
-                return batt::OkStatus();
-              }
-
-              LLFS_LOG_WARNING() << "commit slot found for missing prepare: "
-                                 << BATT_INSPECT(commit.prepare_slot) << BATT_INSPECT(slot.offset);
-
-              return batt::OkStatus();
-            },
-
-            //+++++++++++-+-+--+----- --- -- -  -  -   -
-            //
-            [&](const SlotParse&, const PackedRollbackJob& rollback) {
-              ++stats.rollback_job_count;
-
-              // The job has been resolved (rolled back); remove it from the maps.
-              //
-              LLFS_VLOG(2) << "Rolling back pending job;" << BATT_INSPECT(rollback.prepare_slot);
-              if (prior_pending_jobs.erase(rollback.prepare_slot) == 1u) {
-                result->resolved_jobs.emplace_back(rollback.prepare_slot);
-              }
-              result->pending_jobs.erase(rollback.prepare_slot);
-
-              return batt::OkStatus();
-            },
-
-            //+++++++++++-+-+--+----- --- -- -  -  -   -
-            //
-            [&](const SlotParse& slot, const PackedVolumeIds& ids) {
-              ++stats.volume_ids_count;
-
-              LLFS_VLOG(2) << "Found ids to refresh: " << ids << BATT_INSPECT(slot.offset);
-              result->ids_to_refresh = ids;
-              return batt::OkStatus();
-            },
-
-            //+++++++++++-+-+--+----- --- -- -  -  -   -
-            //
-            [&](const SlotParse&, const PackedVolumeAttachEvent& attach) {
-              ++stats.volume_attach_count;
-
-              const auto& [iter, inserted] =
-                  result->attachments_to_refresh.emplace(attach.id, attach);
-              if (!inserted) {
-                BATT_CHECK_EQ(iter->second.user_slot_offset, attach.user_slot_offset);
-              }
-              return batt::OkStatus();
-            },
-
-            //+++++++++++-+-+--+----- --- -- -  -  -   -
-            //
-            [&](const SlotParse&, const PackedVolumeDetachEvent& detach) {
-              ++stats.volume_detach_count;
-
-              result->attachments_to_refresh.erase(detach.id);
-              return batt::OkStatus();
-            },
-
-            //+++++++++++-+-+--+----- --- -- -  -  -   -
-            //
-            [&](const SlotParse&, const VolumeTrimEvent& trim_event) {
-              ++stats.volume_trim_count;
-
-              batt::make_copy(trim_event.trimmed_prepare_jobs)  //
-                  | batt::seq::for_each([&](const TrimmedPrepareJob& job) {
-                      // If the pending job from this past trim event is *still* pending as of the
-                      // start of the current trim job, then we transfer it to the
-                      // pending jobs map and treat it like it was discovered in this
-                      // trim.
-                      //
-                      auto iter = prior_pending_jobs.find(job.prepare_slot);
-                      if (iter != prior_pending_jobs.end()) {
-                        result->pending_jobs.emplace(iter->first, std::move(iter->second));
-                        prior_pending_jobs.erase(iter);
-                      }
-                    });
-
-              return batt::OkStatus();
-            },
-
-            //+++++++++++-+-+--+----- --- -- -  -  -   -
-            //
-            [](const SlotParse&, const auto& /*payload*/) {
-              return batt::OkStatus();
-            }
-            //==#==========+==+=+=++=+++++++++++-+-+--+----- --- -- -  -  -   -
-            )(slot, payload);
-      });
-
-  const usize dropped_roots = result.ok() ? result->obsolete_roots.size() : usize{0};
-
-  LLFS_VLOG(1) << "read_trimmed_region: done visiting slots," << BATT_INSPECT(read_status)
-               << BATT_INSPECT(dropped_roots) << BATT_INSPECT(stats);
-
-  if (!read_status.ok() &&
-      read_status.status() != ::llfs::make_status(StatusCode::kBreakSlotReaderLoop)) {
-    BATT_REQUIRE_OK(read_status);
-  }
-
-  return result;
-}
-
-//==#==========+==+=+=++=+++++++++++-+-+--+----- --- -- -  -  -   -
-//
-Status refresh_volume_metadata(TypedSlotWriter<VolumeEventVariant>& slot_writer, batt::Grant& grant,
-                               VolumeMetadataRefreshInfo& refresh_info,
-                               VolumeTrimmedRegionInfo& trimmed_region)
-{
-  LLFS_VLOG(1) << "Refreshing Volume metadata";
-
-  Optional<slot_offset_type> sync_point;
-
-  // If the trimmed log segment contained a PackedVolumeIds slot, then refresh it before trimming.
-  //
-  if (trimmed_region.ids_to_refresh) {
-    LLFS_VLOG(1) << "Refreshing volume ids: " << *trimmed_region.ids_to_refresh;
-
-    trimmed_region.grant_size_to_reserve += packed_sizeof_slot(*trimmed_region.ids_to_refresh);
-
-    const slot_offset_type last_refresh_slot =
-        refresh_info.most_recent_ids_slot.value_or(trimmed_region.slot_range.lower_bound);
-
-    if (slot_less_than(last_refresh_slot, trimmed_region.slot_range.upper_bound)) {
-      StatusOr<SlotRange> id_refresh_slot =
-          slot_writer.append(grant, *trimmed_region.ids_to_refresh);
-
-      BATT_REQUIRE_OK(id_refresh_slot);
-
-      refresh_info.most_recent_ids_slot = id_refresh_slot->lower_bound;
-      clamp_min_slot(&sync_point, id_refresh_slot->upper_bound);
-    }
-
-    LLFS_VLOG(1) << " -- " << BATT_INSPECT(sync_point);
-  }
-
-  // Refresh any attachments that will be lost in this trim.
-  //
-  for (const auto& [attach_id, event] : trimmed_region.attachments_to_refresh) {
-    // Skip this attachment if we know it has been refreshed at a higher slot.
-    //
-    {
-      auto iter = refresh_info.most_recent_attach_slot.find(attach_id);
-      if (iter != refresh_info.most_recent_attach_slot.find(attach_id)) {
-        if (!slot_less_than(iter->second, trimmed_region.slot_range.upper_bound)) {
-          continue;
-        }
-      }
-    }
-
-    trimmed_region.grant_size_to_reserve += packed_sizeof_slot(event);
-
-    LLFS_VLOG(1) << "Refreshing attachment " << attach_id;
-
-    StatusOr<SlotRange> slot_range = slot_writer.append(grant, event);
-    BATT_REQUIRE_OK(slot_range);
-
-    // Update the latest refresh slot for this attachment.
-    //
-    refresh_info.most_recent_attach_slot.emplace(attach_id, slot_range->lower_bound);
-
-    clamp_min_slot(&sync_point, slot_range->upper_bound);
-
-    LLFS_VLOG(1) << " -- " << BATT_INSPECT(sync_point);
-  }
-
-  // Make sure all refreshed slots are flushed before returning.
-  //
-  if (sync_point) {
-    Status flush_status = [&] {
-      BATT_DEBUG_INFO("[VolumeTrimmer] SlotWriter::sync(SlotUpperBoundAt{" << *sync_point << "})");
-      return slot_writer.sync(LogReadMode::kDurable, SlotUpperBoundAt{*sync_point});
-    }();
-
-    BATT_REQUIRE_OK(flush_status);
-  }
-
-  return batt::OkStatus();
-}
-=======
 //
 // class VolumeTrimmer
 //#=##=##=#==#=#==#===#+==#+==========+==+=+=+=+=+=++=+++=+++++=-++++=-+++++++++++
->>>>>>> abe1a494
 
 //==#==========+==+=+=++=+++++++++++-+-+--+----- --- -- -  -  -   -
 //
 StatusOr<VolumeTrimEventInfo> write_trim_event(TypedSlotWriter<VolumeEventVariant>& slot_writer,
                                                batt::Grant& grant,
-<<<<<<< HEAD
-                                               VolumeTrimmedRegionInfo& trimmed_region)
-{
-  VolumeTrimEvent event;
-=======
                                                const VolumeTrimmedRegionInfo& trimmed_region)
 {
   VolumeTrimEvent trim_event;
->>>>>>> abe1a494
 
   trim_event.old_trim_pos = trimmed_region.slot_range.lower_bound;
   trim_event.new_trim_pos = trimmed_region.slot_range.upper_bound;
@@ -731,29 +365,6 @@
   StatusOr<batt::Grant> event_grant = grant.spend(trim_slot_size, batt::WaitForResource::kFalse);
   BATT_REQUIRE_OK(event_grant) << BATT_INSPECT(trim_slot_size) << BATT_INSPECT(grant.size());
 
-<<<<<<< HEAD
-  // Retain enough recovered grant from the trim to cover the trim event.
-  //
-  const u64 event_size = packed_sizeof_slot(event);
-
-  trimmed_region.grant_size_to_reserve += event_size;
-
-  StatusOr<batt::Grant> event_grant = grant.spend(event_size, batt::WaitForResource::kFalse);
-  BATT_REQUIRE_OK(event_grant);
-
-  const u64 event_grant_size_before = event_grant->size();
-  //
-  StatusOr<SlotRange> result = slot_writer.append(*event_grant, std::move(event));
-  BATT_REQUIRE_OK(result);
-  //
-  const u64 event_grant_size_after = event_grant->size();
-  BATT_CHECK_EQ(event_grant_size_before - event_grant_size_after, event_size);
-
-  LLFS_VLOG(1) << "Flushing trim event at slot_range=" << *result
-               << BATT_INSPECT(trimmed_region.slot_range);
-
-  BATT_REQUIRE_OK(slot_writer.sync(LogReadMode::kDurable, SlotUpperBoundAt{result->upper_bound}));
-=======
   const u64 event_grant_size_before = event_grant->size();
   //
   StatusOr<SlotRange> result = slot_writer.append(*event_grant, std::move(trim_event));
@@ -761,7 +372,6 @@
   //
   const u64 event_grant_size_after = event_grant->size();
   BATT_CHECK_EQ(event_grant_size_before - event_grant_size_after, trim_slot_size);
->>>>>>> abe1a494
 
   return VolumeTrimEventInfo{
       .trim_event_slot = *result,
@@ -778,17 +388,11 @@
                        VolumeMetadataRefresher& metadata_refresher,
                        const VolumeDropRootsFn& drop_roots)
 {
-<<<<<<< HEAD
-  const u64 grant_size_before = grant.size();
-
-  BATT_CHECK_IMPLIES(!trim_event, trimmed_region.obsolete_roots.empty());
-=======
   LLFS_VLOG(1) << "trim_volume_log()" << BATT_INSPECT(trimmed_region.slot_range);
 
   auto on_scope_exit = batt::finally([&] {
     BATT_CHECK_LE(grant.size(), kTrimEventGrantSize);
   });
->>>>>>> abe1a494
 
   // If we found some obsolete jobs in the newly trimmed log segment, then collect up all root set
   // ref counts to release.
@@ -812,170 +416,6 @@
   }();
   BATT_REQUIRE_OK(trimmed_space);
 
-<<<<<<< HEAD
-  trimmed_region.grant_size_to_release += trimmed_space->size();
-  grant.subsume(std::move(*trimmed_space));
-
-  // Balance the books.
-  //
-  BATT_CHECK_GE(trimmed_region.grant_size_to_release, trimmed_region.grant_size_to_reserve);
-
-  trimmed_region.grant_size_to_release -= trimmed_region.grant_size_to_reserve;
-  trimmed_region.grant_size_to_reserve = 0;
-
-  if (trimmed_region.grant_size_to_release > 0) {
-    usize release_size = 0;
-    std::swap(release_size, trimmed_region.grant_size_to_release);
-    StatusOr<batt::Grant> released = grant.spend(release_size, batt::WaitForResource::kFalse);
-    BATT_REQUIRE_OK(released);
-    LLFS_VLOG(1) << "released trimmer grant;" << BATT_INSPECT(release_size)
-                 << BATT_INSPECT(grant_size_before);
-  }
-
-  // Move pending jobs from the trimmed region to `prior_pending_jobs`
-  //
-  prior_pending_jobs.insert(std::make_move_iterator(trimmed_region.pending_jobs.begin()),
-                            std::make_move_iterator(trimmed_region.pending_jobs.end()));
-
-  return batt::OkStatus();
-}
-
-//#=##=##=#==#=#==#===#+==#+==========+==+=+=+=+=+=++=+++=+++++=-++++=-+++++++++++
-
-/*explicit*/ VolumeTrimmer::RecoveryVisitor::RecoveryVisitor(slot_offset_type trim_pos) noexcept
-    : log_trim_pos_{trim_pos}
-{
-  LLFS_VLOG(1) << "RecoveryVisitor created;" << BATT_INSPECT(trim_pos);
-}
-
-//==#==========+==+=+=++=+++++++++++-+-+--+----- --- -- -  -  -   -
-//
-Status VolumeTrimmer::RecoveryVisitor::on_raw_data(const SlotParse&,
-                                                   const Ref<const PackedRawData>&) /*override*/
-{
-  return batt::OkStatus();
-}
-
-//==#==========+==+=+=++=+++++++++++-+-+--+----- --- -- -  -  -   -
-//
-Status VolumeTrimmer::RecoveryVisitor::on_prepare_job(
-    const SlotParse& slot, const Ref<const PackedPrepareJob>& /*prepare*/) /*override*/
-{
-  const usize slot_size = BATT_CHECKED_CAST(usize, slot.offset.size());
-
-  this->trimmer_grant_size_ += slot_size;
-
-  LLFS_VLOG(1) << "RecoveryVisitor::on_prepare_job(slot=" << slot.offset << "); trimmer_grant_size "
-               << (this->trimmer_grant_size_ - slot_size) << " -> " << this->trimmer_grant_size_;
-
-  return batt::OkStatus();
-}
-
-//==#==========+==+=+=++=+++++++++++-+-+--+----- --- -- -  -  -   -
-//
-Status VolumeTrimmer::RecoveryVisitor::on_commit_job(const SlotParse& slot,
-                                                     const PackedCommitJob& /*commit*/) /*override*/
-{
-  const usize slot_size = BATT_CHECKED_CAST(usize, slot.offset.size());
-
-  this->trimmer_grant_size_ += slot_size;
-
-  LLFS_VLOG(1) << "RecoveryVisitor::on_commit_job(slot=" << slot.offset << "); trimmer_grant_size "
-               << (this->trimmer_grant_size_ - slot_size) << " -> " << this->trimmer_grant_size_;
-
-  return batt::OkStatus();
-}
-
-//==#==========+==+=+=++=+++++++++++-+-+--+----- --- -- -  -  -   -
-//
-Status VolumeTrimmer::RecoveryVisitor::on_rollback_job(const SlotParse&,
-                                                       const PackedRollbackJob&) /*override*/
-{
-  // TODO [tastolfi 2022-11-23] Figure out whether we need to do anything here to avoid leaking log
-  // grant...
-  //
-  return batt::OkStatus();
-}
-
-//==#==========+==+=+=++=+++++++++++-+-+--+----- --- -- -  -  -   -
-//
-Status VolumeTrimmer::RecoveryVisitor::on_volume_attach(
-    const SlotParse& slot, const PackedVolumeAttachEvent& attach) /*override*/
-{
-  this->refresh_info_.most_recent_attach_slot[attach.id] = slot.offset.lower_bound;
-
-  return batt::OkStatus();
-}
-
-//==#==========+==+=+=++=+++++++++++-+-+--+----- --- -- -  -  -   -
-//
-Status VolumeTrimmer::RecoveryVisitor::on_volume_detach(
-    const SlotParse& slot, const PackedVolumeDetachEvent& detach) /*override*/
-{
-  this->refresh_info_.most_recent_attach_slot[detach.id] = slot.offset.lower_bound;
-
-  return batt::OkStatus();
-}
-
-//==#==========+==+=+=++=+++++++++++-+-+--+----- --- -- -  -  -   -
-//
-Status VolumeTrimmer::RecoveryVisitor::on_volume_ids(const SlotParse& slot,
-                                                     const PackedVolumeIds&) /*override*/
-{
-  LLFS_VLOG(1) << "RecoveryVisitor::on_volume_ids(slot=" << slot.offset << ")";
-
-  this->refresh_info_.most_recent_ids_slot = slot.offset.lower_bound;
-
-  return batt::OkStatus();
-}
-
-//==#==========+==+=+=++=+++++++++++-+-+--+----- --- -- -  -  -   -
-//
-Status VolumeTrimmer::RecoveryVisitor::on_volume_recovered(
-    const SlotParse&, const PackedVolumeRecovered&) /*override*/
-{
-  return batt::OkStatus();
-}
-
-//==#==========+==+=+=++=+++++++++++-+-+--+----- --- -- -  -  -   -
-//
-Status VolumeTrimmer::RecoveryVisitor::on_volume_format_upgrade(
-    const SlotParse&, const PackedVolumeFormatUpgrade&) /*override*/
-{
-  return batt::OkStatus();
-}
-
-//==#==========+==+=+=++=+++++++++++-+-+--+----- --- -- -  -  -   -
-//
-Status VolumeTrimmer::RecoveryVisitor::on_volume_trim(
-    const SlotParse& slot, const VolumeTrimEvent& trim_event) /*override*/
-{
-  const bool is_pending = slot_less_than(this->log_trim_pos_, trim_event.new_trim_pos);
-
-  LLFS_VLOG(1) << "RecoveryVisitor::on_volume_trim(slot=" << slot.offset << ") trimmed_region == "
-               << SlotRange{trim_event.old_trim_pos, trim_event.new_trim_pos}
-               << BATT_INSPECT(is_pending);
-
-  this->trimmer_grant_size_ += BATT_CHECKED_CAST(usize, slot.offset.size());
-
-  if (is_pending) {
-    if (this->trim_event_info_ != None) {
-      LLFS_LOG_WARNING() << "Multiple pending trim events found!  Likely corrupted log...";
-      //
-      // TODO [tastolfi 2022-11-28] Fail recovery?
-    }
-
-    this->trim_event_info_.emplace();
-    this->trim_event_info_->trim_event_slot = slot.offset;
-    this->trim_event_info_->trimmed_region_slot_range = SlotRange{
-        trim_event.old_trim_pos,
-        trim_event.new_trim_pos,
-    };
-  } else {
-    // If the trim is pending (branch above), then the trimmer will rescan the trimmed region and
-    // recover the information in the trim event.  Otherwise, we need to apply this information
-    // here.
-=======
   // Take some of the trimmed space and retain it to cover the trim event that was just written.
   //
   if (trim_event && grant.size() < kTrimEventGrantSize) {
@@ -991,7 +431,6 @@
 
   if (grant.size() >= kTrimEventGrantSize) {
     // Use as much of the trimmed space as necessary to restore the metadata refresher's grant.
->>>>>>> abe1a494
     //
     LLFS_VLOG(1) << "trim_volume_log(): updating metadata refresher grant;"
                  << BATT_INSPECT(metadata_refresher.grant_required())
