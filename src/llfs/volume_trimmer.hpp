--- conflicted
+++ resolved
@@ -31,56 +31,9 @@
 
 /** \brief Consumer of dropped root page refs.
  */
-<<<<<<< HEAD
-using VolumeDropRootsFn = std::function<batt::Status(slot_offset_type, Slice<const PageId>)>;
-
-/** \brief Reads slots from the passed reader, up to the given slot upper bound, collecting the
- * information needed to trim the log.
- */
-StatusOr<VolumeTrimmedRegionInfo> read_trimmed_region(
-    TypedSlotReader<VolumeEventVariant>& slot_reader, slot_offset_type upper_bound,
-    VolumePendingJobsUMap& prior_pending_jobs, std::atomic<u64>& job_slots_byte_count);
-
-//=#=#==#==#===============+=+=+=+=++=++++++++++++++-++-+--+-+----+---------------
-/** \brief Tracks when the Volume metadata was last refreshed.
- */
-struct VolumeMetadataRefreshInfo {
-  using AttachSlotMap =
-      std::unordered_map<VolumeAttachmentId, slot_offset_type, VolumeAttachmentId::Hash>;
-
-  Optional<slot_offset_type> most_recent_ids_slot;
-  AttachSlotMap most_recent_attach_slot;
-};
-
-inline bool operator==(const VolumeMetadataRefreshInfo& l, const VolumeMetadataRefreshInfo& r)
-{
-  return l.most_recent_ids_slot == r.most_recent_ids_slot  //
-         && l.most_recent_attach_slot == r.most_recent_attach_slot;
-}
-
-inline bool operator!=(const VolumeMetadataRefreshInfo& l, const VolumeMetadataRefreshInfo& r)
-{
-  return !(l == r);
-}
-
-inline std::ostream& operator<<(std::ostream& out, const VolumeMetadataRefreshInfo& t)
-{
-  return out << "{.most_recent_ids_slot=" << t.most_recent_ids_slot
-             << ",  .most_recent_attach_slot=" << batt::dump_range(t.most_recent_attach_slot)
-             << ",}";
-}
-
-/** \brief Appends any Volume metadata that will be lost when trimmed_region is trimmed to the end
- * of the log using the passed grant.
- */
-Status refresh_volume_metadata(TypedSlotWriter<VolumeEventVariant>& slot_writer, batt::Grant& grant,
-                               VolumeMetadataRefreshInfo& refresh_info,
-                               VolumeTrimmedRegionInfo& trimmed_region);
-=======
 using VolumeDropRootsFn = std::function<batt::Status(const boost::uuids::uuid& trimmer_uuid,
                                                      slot_offset_type trim_event_slot_offset,
                                                      Slice<const PageId> root_ref_page_ids)>;
->>>>>>> abe1a494
 
 //=#=#==#==#===============+=+=+=+=++=++++++++++++++-++-+--+-+----+---------------
 /** \brief Information about a durably committed PackedVolumeTrimEvent.
@@ -101,11 +54,7 @@
  */
 StatusOr<VolumeTrimEventInfo> write_trim_event(TypedSlotWriter<VolumeEventVariant>& slot_writer,
                                                batt::Grant& grant,
-<<<<<<< HEAD
-                                               VolumeTrimmedRegionInfo& trimmed_region);
-=======
                                                const VolumeTrimmedRegionInfo& trimmed_region);
->>>>>>> abe1a494
 
 /** \brief Decrement ref counts of obsolete roots in the given trimmed region and trim the log.
  */
@@ -182,19 +131,6 @@
     return this->trim_count_.load();
   }
 
-<<<<<<< HEAD
-  u64 pushed_grant_size() const noexcept
-  {
-    return this->pushed_grant_size_.load();
-  }
-
-  u64 popped_grant_size() const noexcept
-  {
-    return this->popped_grant_size_.load();
-  }
-
-=======
->>>>>>> abe1a494
   //+++++++++++-+-+--+----- --- -- -  -  -   -
 
  private:
@@ -260,102 +196,9 @@
 
   /** \brief The number of trim operations completed.
    */
-<<<<<<< HEAD
-  VolumeMetadataRefreshInfo refresh_info_;
-
-  /** \brief When present, contains information read from the log region currently being trimmed.
-   */
-  Optional<VolumeTrimmedRegionInfo> trimmed_region_info_;
-
-  /** \brief When present, contains information about the most recent durable TrimEvent slot.
-   */
-  Optional<VolumeTrimEventInfo> latest_trim_event_;
-
-  /** \brief The number of trim operations completed.
-   */
   std::atomic<u64> trim_count_{0};
-
-  /** \brief The number of bytes of grant obtained via push_grant.
-   */
-  std::atomic<u64> pushed_grant_size_{0};
-
-  /** \brief The number of push_grant-obtained grant bytes that have been released via a trim.
-   */
-  std::atomic<u64> popped_grant_size_{0};
 };
 
-//=#=#==#==#===============+=+=+=+=++=++++++++++++++-++-+--+-+----+---------------
-//
-class VolumeTrimmer::RecoveryVisitor : public VolumeEventVisitor<Status>
-{
- public:
-  explicit RecoveryVisitor(slot_offset_type trim_pos) noexcept;
-
-  //+++++++++++-+-+--+----- --- -- -  -  -   -
-  // VolumeEventVisitor methods.
-  //
-  Status on_raw_data(const SlotParse&, const Ref<const PackedRawData>&) override;
-
-  Status on_prepare_job(const SlotParse&, const Ref<const PackedPrepareJob>&) override;
-
-  Status on_commit_job(const SlotParse&, const PackedCommitJob&) override;
-
-  Status on_rollback_job(const SlotParse&, const PackedRollbackJob&) override;
-
-  Status on_volume_attach(const SlotParse& slot, const PackedVolumeAttachEvent& attach) override;
-
-  Status on_volume_detach(const SlotParse& slot, const PackedVolumeDetachEvent& detach) override;
-
-  Status on_volume_ids(const SlotParse& slot, const PackedVolumeIds&) override;
-
-  Status on_volume_recovered(const SlotParse&, const PackedVolumeRecovered&) override;
-
-  Status on_volume_format_upgrade(const SlotParse&, const PackedVolumeFormatUpgrade&) override;
-
-  Status on_volume_trim(const SlotParse&, const VolumeTrimEvent&) override;
-  //
-  //+++++++++++-+-+--+----- --- -- -  -  -   -
-
-  /** \brief Returns the current last-known refresh information for all Volume metadata.
-   */
-  const VolumeMetadataRefreshInfo& get_refresh_info() const noexcept
-  {
-    return this->refresh_info_;
-  }
-
-  /** \brief Returns information about the most recent trim event slot.
-   */
-  const Optional<VolumeTrimEventInfo>& get_trim_event_info() const noexcept
-  {
-    return this->trim_event_info_;
-  }
-
-  /** \brief Returns the page transaction jobs that have been trimmed but not yet resolved, indexed
-   * by their prepare slot.
-   */
-  const VolumePendingJobsUMap& get_pending_jobs() const noexcept
-  {
-    return this->pending_jobs_;
-  }
-
-  /** \brief Returns the size of the grant required by the VolumeTrimmer task.
-   */
-  usize get_trimmer_grant_size() const noexcept
-  {
-    return this->trimmer_grant_size_;
-  }
-
- private:
-  slot_offset_type log_trim_pos_;
-  VolumeMetadataRefreshInfo refresh_info_;
-  Optional<VolumeTrimEventInfo> trim_event_info_;
-  VolumePendingJobsUMap pending_jobs_;
-  usize trimmer_grant_size_ = 0;
-=======
-  std::atomic<u64> trim_count_{0};
->>>>>>> abe1a494
-};
-
 }  // namespace llfs
 
 #endif  // LLFS_VOLUME_TRIMMER_HPP
